--- conflicted
+++ resolved
@@ -71,13 +71,9 @@
 /// Dummy buffer that causes the linker to reserve enough space for the stack.
 #[no_mangle]
 #[link_section = ".stack_buffer"]
-<<<<<<< HEAD
-pub static mut STACK_MEMORY: [u8; 0x2000] = [0; 0x2000];
-=======
 pub static mut STACK_MEMORY: [u8; 0x1000] = [0; 0x1000];
 // debug mode requires more stack space
 // pub static mut STACK_MEMORY: [u8; 0x2000] = [0; 0x2000];
->>>>>>> 87477e69
 
 /// Supported drivers by the platform
 pub struct Platform {
