//! Types for Tock-compatible processes.

use core::cell::Cell;
use core::fmt;
use core::fmt::Write;
use core::ptr::NonNull;
use core::str;

use crate::capabilities;
use crate::errorcode::ErrorCode;
use crate::ipc;
use crate::mem::{ReadOnlyAppSlice, ReadWriteAppSlice};
use crate::platform::mpu::{self};
use crate::sched::Kernel;
<<<<<<< HEAD
use crate::syscall::{self, Syscall, SyscallReturn, UserspaceKernelBoundary};
use crate::upcall::{AppId, Upcall, UpcallId};

// The completion code for a process if it faulted.
const COMPLETION_FAULT: u32 = 0xffffffff;

/// Errors that can occur when trying to load and create processes.
pub enum ProcessLoadError {
    /// The TBF header for the process could not be successfully parsed.
    TbfHeaderParseFailure(tock_tbf::types::TbfParseError),

    /// Not enough flash remaining to parse a process and its header.
    NotEnoughFlash,

    /// Not enough memory to meet the amount requested by a process. Modify the
    /// process to request less memory, flash fewer processes, or increase the
    /// size of the region your board reserves for process memory.
    NotEnoughMemory,

    /// A process was loaded with a length in flash that the MPU does not
    /// support. The fix is probably to correct the process size, but this could
    /// also be caused by a bad MPU implementation.
    MpuInvalidFlashLength,

    /// A process specified a fixed memory address that it needs its memory
    /// range to start at, and the kernel did not or could not give the process
    /// a memory region starting at that address.
    MemoryAddressMismatch {
        actual_address: u32,
        expected_address: u32,
    },

    /// A process specified that its binary must start at a particular address,
    /// and that is not the address the binary is actually placed at.
    IncorrectFlashAddress {
        actual_address: u32,
        expected_address: u32,
    },

    /// Process loading error due (likely) to a bug in the kernel. If you get
    /// this error please open a bug report.
    InternalError,
=======
use crate::syscall::{self, Syscall, SyscallReturn};
use crate::upcall::UpcallId;

/// Userspace process identifier.
///
/// This should be treated as an opaque type that can be used to represent a
/// process on the board without requiring an actual reference to a `Process`
/// object. Having this `ProcessId` reference type is useful for managing
/// ownership and type issues in Rust, but more importantly `ProcessId` serves
/// as a tool for capsules to hold pointers to applications.
///
/// Since `ProcessId` implements `Copy`, having an `ProcessId` does _not_ ensure
/// that the process the `ProcessId` refers to is still valid. The process may
/// have been removed, terminated, or restarted as a new process. Therefore, all
/// uses of `ProcessId` in the kernel must check that the `ProcessId` is still
/// valid. This check happens automatically when `.index()` is called, as noted
/// by the return type: `Option<usize>`. `.index()` will return the index of the
/// process in the processes array, but if the process no longer exists then
/// `None` is returned.
///
/// Outside of the kernel crate, holders of an `ProcessId` may want to use
/// `.id()` to retrieve a simple identifier for the process that can be
/// communicated over a UART bus or syscall interface. This call is guaranteed
/// to return a suitable identifier for the `ProcessId`, but does not check that
/// the corresponding application still exists.
///
/// This type also provides capsules an interface for interacting with processes
/// since they otherwise would have no reference to a `Process`. Very limited
/// operations are available through this interface since capsules should not
/// need to know the details of any given process. However, certain information
/// makes certain capsules possible to implement. For example, capsules can use
/// the `get_editable_flash_range()` function so they can safely allow an app to
/// modify its own flash.
#[derive(Clone, Copy)]
pub struct ProcessId {
    /// Reference to the main kernel struct. This is needed for checking on
    /// certain properties of the referred app (like its editable bounds), but
    /// also for checking that the index is valid.
    pub(crate) kernel: &'static Kernel,

    /// The index in the kernel.PROCESSES[] array where this app's state is
    /// stored. This makes for fast lookup of the process and helps with
    /// implementing IPC.
    ///
    /// This value is crate visible to enable optimizations in sched.rs. Other
    /// users should call `.index()` instead.
    pub(crate) index: usize,

    /// The unique identifier for this process. This can be used to refer to the
    /// process in situations where a single number is required, for instance
    /// when referring to specific applications across the syscall interface.
    ///
    /// The combination of (index, identifier) is used to check if the app this
    /// `ProcessId` refers to is still valid. If the stored identifier in the
    /// process at the given index does not match the value saved here, then the
    /// process moved or otherwise ended, and this `ProcessId` is no longer
    /// valid.
    identifier: usize,
>>>>>>> d44dc913
}

impl PartialEq for ProcessId {
    fn eq(&self, other: &ProcessId) -> bool {
        self.identifier == other.identifier
    }
}

impl Eq for ProcessId {}

impl fmt::Debug for ProcessId {
    fn fmt(&self, f: &mut fmt::Formatter) -> fmt::Result {
        write!(f, "{}", self.identifier)
    }
}

impl ProcessId {
    /// Create a new `ProcessId` object based on the app identifier and its index
    /// in the processes array.
    pub(crate) fn new(kernel: &'static Kernel, identifier: usize, index: usize) -> ProcessId {
        ProcessId {
            kernel: kernel,
            identifier: identifier,
            index: index,
        }
    }

    /// Create a new `ProcessId` object based on the app identifier and its index
    /// in the processes array.
    ///
    /// This constructor is public but protected with a capability so that
    /// external implementations of `Process` can use it.
    pub fn new_external(
        kernel: &'static Kernel,
        identifier: usize,
        index: usize,
        _capability: &dyn capabilities::ExternalProcessCapability,
    ) -> ProcessId {
        ProcessId {
            kernel: kernel,
            identifier: identifier,
            index: index,
        }
    }

    /// Get the location of this app in the processes array.
    ///
    /// This will return `Some(index)` if the identifier stored in this `ProcessId`
    /// matches the app saved at the known index. If the identifier does not
    /// match then `None` will be returned.
    pub(crate) fn index(&self) -> Option<usize> {
        // Do a lookup to make sure that the index we have is correct.
        if self.kernel.processid_is_valid(self) {
            Some(self.index)
        } else {
            None
        }
    }

    /// Get a `usize` unique identifier for the app this `ProcessId` refers to.
    ///
    /// This function should not generally be used, instead code should just use
    /// the `ProcessId` object itself to refer to various apps on the system.
    /// However, getting just a `usize` identifier is particularly useful when
    /// referring to a specific app with things outside of the kernel, say for
    /// userspace (e.g. IPC) or tockloader (e.g. for debugging) where a concrete
    /// number is required.
    ///
    /// Note, this will always return the saved unique identifier for the app
    /// originally referred to, even if that app no longer exists. For example,
    /// the app may have restarted, or may have been ended or removed by the
    /// kernel. Therefore, calling `id()` is _not_ a valid way to check
    /// that an application still exists.
    pub fn id(&self) -> usize {
        self.identifier
    }

    /// Returns the full address of the start and end of the flash region that
    /// the app owns and can write to. This includes the app's code and data and
    /// any padding at the end of the app. It does not include the TBF header,
    /// or any space that the kernel is using for any potential bookkeeping.
    pub fn get_editable_flash_range(&self) -> (usize, usize) {
        self.kernel.process_map_or((0, 0), *self, |process| {
            let start = process.flash_non_protected_start() as usize;
            let end = process.flash_end() as usize;
            (start, end)
        })
    }
}

/// This trait represents a generic process that the Tock scheduler can
/// schedule.
pub trait Process {
    /// Returns the process's identifier.
    fn processid(&self) -> ProcessId;

    /// Queue a `Task` for the process. This will be added to a per-process
    /// buffer and executed by the scheduler. `Task`s are some function the app
    /// should run, for example a upcall or an IPC call.
    ///
    /// This function returns `true` if the `Task` was successfully enqueued,
    /// and `false` otherwise. This is represented as a simple `bool` because
    /// this is passed to the capsule that tried to schedule the `Task`.
    ///
    /// This will fail if the process is no longer active, and therefore cannot
    /// execute any new tasks.
    fn enqueue_task(&self, task: Task) -> bool;

    /// Returns whether this process is ready to execute.
    fn ready(&self) -> bool;

    /// Return if there are any Tasks (upcalls/IPC requests) enqueued
    /// for the process.
    fn has_tasks(&self) -> bool;

    /// Remove the scheduled operation from the front of the queue and return it
    /// to be handled by the scheduler.
    ///
    /// If there are no `Task`s in the queue for this process this will return
    /// `None`.
    fn dequeue_task(&self) -> Option<Task>;

    /// Remove all scheduled upcalls for a given upcall id from the task
    /// queue.
    fn remove_pending_upcalls(&self, upcall_id: UpcallId);

    /// Returns the current state the process is in. Common states are "running"
    /// or "yielded".
    fn get_state(&self) -> State;

    /// Move this process from the running state to the yielded state.
    ///
    /// This will fail (i.e. not do anything) if the process was not previously
    /// running.
    fn set_yielded_state(&self);

    /// Move this process from running or yielded state into the stopped state.
    ///
    /// This will fail (i.e. not do anything) if the process was not either
    /// running or yielded.
    fn stop(&self);

    /// Move this stopped process back into its original state.
    ///
    /// This transitions a process from `StoppedRunning` -> `Running` or
    /// `StoppedYielded` -> `Yielded`.
    fn resume(&self);

    /// Put this process in the fault state. This will trigger the
    /// `FaultResponse` for this process to occur.
    fn set_fault_state(&self);

    /// Returns how many times this process has been restarted.
    fn get_restart_count(&self) -> usize;

    /// Get the name of the process. Used for IPC.
    fn get_process_name(&self) -> &'static str;

    /// Stop and clear a process's state, putting it into the `Terminated`
    /// state.
    ///
    /// This will end the process, but does not reset it such that it could be
    /// restarted and run again. This function instead frees grants and any
    /// queued tasks for this process, but leaves the debug information about
    /// the process and other state intact.
    fn terminate(&self, completion_code: u32);

    /// Terminates and attempts to restart the process. The process and current
    /// application always terminate. The kernel may, based on its own policy,
    /// restart the application using the same process, reuse the process for
    /// another application, or simply terminate the process and application.
    ///
    /// This function can be called when the process is in any state. It
    /// attempts to reset all process state and re-initialize it so that it can
    /// be reused.
    ///
    /// Restarting an application can fail for two general reasons:
    ///
    /// 1. The kernel chooses not to restart the application, based on its
    ///    policy.
    ///
    /// 2. The kernel decides to restart the application but fails to do so
    ///    because Some state can no long be configured for the process. For
    ///    example, the syscall state for the process fails to initialize.
    ///
    /// After `restart()` runs the process will either be queued to run its the
    /// application's `_start` function, terminated, or queued to run a
    /// different application's `_start` function.
    fn try_restart(&self, completion_code: u32);

    // memop operations

    /// Change the location of the program break and reallocate the MPU region
    /// covering program memory.
    ///
    /// This will fail with an error if the process is no longer active. An
    /// inactive process will not run again without being reset, and changing
    /// the memory pointers is not valid at this point.
    fn brk(&self, new_break: *const u8) -> Result<*const u8, Error>;

    /// Change the location of the program break, reallocate the MPU region
    /// covering program memory, and return the previous break address.
    ///
    /// This will fail with an error if the process is no longer active. An
    /// inactive process will not run again without being reset, and changing
    /// the memory pointers is not valid at this point.
    fn sbrk(&self, increment: isize) -> Result<*const u8, Error>;

    /// The start address of allocated RAM for this process.
    fn mem_start(&self) -> *const u8;

    /// The first address after the end of the allocated RAM for this process.
    fn mem_end(&self) -> *const u8;

    /// The start address of the flash region allocated for this process.
    fn flash_start(&self) -> *const u8;

    /// The first address after the end of the flash region allocated for this
    /// process.
    fn flash_end(&self) -> *const u8;

    /// The lowest address of the grant region for the process.
    fn kernel_memory_break(&self) -> *const u8;

    /// How many writeable flash regions defined in the TBF header for this
    /// process.
    fn number_writeable_flash_regions(&self) -> usize;

    /// Get the offset from the beginning of flash and the size of the defined
    /// writeable flash region.
    fn get_writeable_flash_region(&self, region_index: usize) -> (u32, u32);

    /// Debug function to update the kernel on where the stack starts for this
    /// process. Processes are not required to call this through the memop
    /// system call, but it aids in debugging the process.
    fn update_stack_start_pointer(&self, stack_pointer: *const u8);

    /// Debug function to update the kernel on where the process heap starts.
    /// Also optional.
    fn update_heap_start_pointer(&self, heap_pointer: *const u8);

    // additional memop like functions

    /// Process a `Subscribe` request for a given process.
    ///
    /// This function is called as a result of a `Subscribe`-type
    /// system call, if a corresponding driver is found.
    ///
    /// If the process is not active then this will return an error,
    /// as it is not valid to "subscribe" a upcall for a process
    /// that will not resume executing. In practice this case should
    /// not happen as the process will not be executing to call the
    /// `Subscribe`-type syscall.
    ///
    /// This function must construct the high-level [`Upcall`] type
    /// and enforce constraints required by this type. It must clear
    /// all upcalls on a previous instance if and only if the
    /// subscribe call was accepted by the driver and the previous
    /// instance swapped in for another one. This way, only upcalls
    /// scheduled on the newly constructed type will be delivered to
    /// userspace.
    ///
    /// It can invoke the driver by executing the passed closure. As a
    /// result the driver can either
    ///
    /// - accept the Subscribe operation (`Ok()` variant):
    ///
    ///   In this case, the driver must pass the previous [`Upcall`]
    ///   instance from this driver num and subscribe num back.
    ///
    /// - refuse the Subscribe operation (`Err()` variant):
    ///
    ///   In this case, the driver must pass the [`Upcall`] argument
    ///   back as its return value, along with an [`ErrorCode`] passed
    ///   back to the process.
    ///
    /// It is this function's responsibility to enforce these
    /// constraints and check that a driver always returns the correct
    /// results across system calls.
    fn subscribe(
        &self,
        driver_num: u32,
        subscribe_num: u32,
        upcall_ptr: *mut (),
        appdata: usize,
        driver_invoc_closure: &dyn Fn(Upcall) -> Result<Upcall, (Upcall, ErrorCode)>,
    ) -> SyscallReturn;

    /// Creates a `ReadWriteAppSlice` from the given offset and size
    /// in process memory.
    ///
    /// ## Returns
    ///
    /// In case of success, this method returns the created
    /// [`ReadWriteAppSlice`].
    ///
    /// In case of an error, an appropriate ErrorCode is returned:
    ///
    /// - if the memory is not contained in the process-accessible
    ///   memory space / `buf_start_addr` and `size` are not a valid
    ///   read-write buffer (any byte in the range is not read/write
    ///   accessible to the process), [`ErrorCode::INVAL`]
    /// - if the process is not active: [`ErrorCode::FAIL`]
    /// - for all other errors: [`ErrorCode::FAIL`]
    fn build_readwrite_appslice(
        &self,
        buf_start_addr: *mut u8,
        size: usize,
    ) -> Result<ReadWriteAppSlice, ErrorCode>;

    /// Creates a [`ReadOnlyAppSlice`] from the given offset and size
    /// in process memory.
    ///
    /// ## Returns
    ///
    /// In case of success, this method returns the created
    /// [`ReadOnlyAppSlice`].
    ///
    /// In case of an error, an appropriate ErrorCode is returned:
    ///
    /// - if the memory is not contained in the process-accessible
    ///   memory space / `buf_start_addr` and `size` are not a valid
    ///   read-only buffer (any byte in the range is not
    ///   read-accessible to the process), [`ErrorCode::INVAL`]
    /// - if the process is not active: [`ErrorCode::FAIL`]
    /// - for all other errors: [`ErrorCode::FAIL`]
    fn build_readonly_appslice(
        &self,
        buf_start_addr: *const u8,
        size: usize,
    ) -> Result<ReadOnlyAppSlice, ErrorCode>;

    /// Set a single byte within the process address space at
    /// `addr` to `value`. Return true if `addr` is within the RAM
    /// bounds currently exposed to the process (thereby writable
    /// by the process itself) and the value was set, false otherwise.
    ///
    /// ### Safety
    ///
    /// This function verifies that the byte to be written is in the process's
    /// accessible memory. However, to avoid undefined behavior the caller needs
    /// to ensure that no other references exist to the process's memory before
    /// calling this function.
    unsafe fn set_byte(&self, addr: *mut u8, value: u8) -> bool;

    /// Get the first address of process's flash that isn't protected by the
    /// kernel. The protected range of flash contains the TBF header and
    /// potentially other state the kernel is storing on behalf of the process,
    /// and cannot be edited by the process.
    fn flash_non_protected_start(&self) -> *const u8;

    // mpu

    /// Configure the MPU to use the process's allocated regions.
    ///
    /// It is not valid to call this function when the process is inactive (i.e.
    /// the process will not run again).
    fn setup_mpu(&self);

    /// Allocate a new MPU region for the process that is at least
    /// `min_region_size` bytes and lies within the specified stretch of
    /// unallocated memory.
    ///
    /// It is not valid to call this function when the process is inactive (i.e.
    /// the process will not run again).
    fn add_mpu_region(
        &self,
        unallocated_memory_start: *const u8,
        unallocated_memory_size: usize,
        min_region_size: usize,
    ) -> Option<mpu::Region>;

    // grants

    /// Allocate memory from the grant region and store the reference in the
    /// proper grant pointer index.
    ///
    /// This function must check that doing the allocation does not cause
    /// the kernel memory break to go below the top of the process accessible
    /// memory region allowed by the MPU. Note, this can be different from the
    /// actual app_brk, as MPU alignment and size constraints may result in the
    /// MPU enforced region differing from the app_brk.
    ///
    /// This will return `None` and fail if:
    /// - The process is inactive, or
    /// - There is not enough available memory to do the allocation, or
    /// - The grant_num is invalid, or
    /// - The grant_num already has an allocated grant.
    fn allocate_grant(&self, grant_num: usize, size: usize, align: usize) -> Option<NonNull<u8>>;

    /// Check if a given grant for this process has been allocated.
    ///
    /// Returns `None` if the process is not active. Otherwise, returns `true`
    /// if the grant has been allocated, `false` otherwise.
    fn grant_is_allocated(&self, grant_num: usize) -> Option<bool>;

    /// Allocate memory from the grant region that is `size` bytes long and
    /// aligned to `align` bytes. This is used for creating custom grants which
    /// are not recorded in the grant pointer array, but are useful for capsules
    /// which need additional process-specific dynamically allocated memory.
    ///
    /// If successful, return a Some() with an identifier that can be used with
    /// `enter_custom_grant()` to get access to the memory and the pointer to
    /// the memory which must be used to initialize the memory.
    fn allocate_custom_grant(
        &self,
        size: usize,
        align: usize,
    ) -> Option<(ProcessCustomGrantIdentifer, NonNull<u8>)>;

    /// Enter the grant based on `grant_num` for this process.
    ///
    /// Entering a grant means getting access to the actual memory for the
    /// object stored as the grant.
    ///
    /// This will return an `Err` if the process is inactive of the `grant_num`
    /// is invalid, if the grant has not been allocated, or if the grant is
    /// already entered. If this returns `Ok()` then the pointer points to the
    /// previously allocated memory for this grant.
    fn enter_grant(&self, grant_num: usize) -> Result<*mut u8, Error>;

    /// Enter a custom grant based on the `identifier`.
    ///
    /// This retrieves a pointer to the previously allocated custom grant based
    /// on the identifier returned when the custom grant was allocated.
    ///
    /// This returns an error if the custom grant is no longer accessible, or
    /// if the process is inactive.
    fn enter_custom_grant(&self, identifier: ProcessCustomGrantIdentifer)
        -> Result<*mut u8, Error>;

    /// Opposite of `enter_grant()`. Used to signal that the grant is no longer
    /// entered.
    ///
    /// If `grant_num` is valid, this function cannot fail. If `grant_num` is
    /// invalid, this function will do nothing. If the process is inactive then
    /// grants are invalid and are not entered or not entered, and this function
    /// will do nothing.
    fn leave_grant(&self, grant_num: usize);

    /// Return the count of the number of allocated grant pointers if the
    /// process is active. This does not count custom grants.
    ///
    /// Useful for debugging/inspecting the system.
    fn grant_allocated_count(&self) -> Option<usize>;

    // functions for processes that are architecture specific

    /// Set the return value the process should see when it begins executing
    /// again after the syscall.
    ///
    /// It is not valid to call this function when the process is inactive (i.e.
    /// the process will not run again).
    ///
    /// This can fail, if the UKB implementation cannot correctly set the return value. An
    /// example of how this might occur:
    ///
    /// 1. The UKB implementation uses the process's stack to transfer values
    ///    between kernelspace and userspace.
    /// 2. The process calls memop.brk and reduces its accessible memory region
    ///    below its current stack.
    /// 3. The UKB implementation can no longer set the return value on the
    ///    stack since the process no longer has access to its stack.
    ///
    /// If it fails, the process will be put into the faulted state.
    fn set_syscall_return_value(&self, return_value: SyscallReturn);

    /// Set the function that is to be executed when the process is resumed.
    ///
    /// It is not valid to call this function when the process is inactive (i.e.
    /// the process will not run again).
    fn set_process_function(&self, callback: FunctionCall);

    /// Context switch to a specific process.
    ///
    /// This will return `None` if the process is inactive and cannot be
    /// switched to.
    fn switch_to(&self) -> Option<syscall::ContextSwitchReason>;

    /// Print out the memory map (Grant region, heap, stack, program
    /// memory, BSS, and data sections) of this process.
    fn print_memory_map(&self, writer: &mut dyn Write);

    /// Print out the full state of the process: its memory map, its
    /// context, and the state of the memory protection unit (MPU).
    fn print_full_process(&self, writer: &mut dyn Write);

    // debug

    /// Returns how many syscalls this app has called.
    fn debug_syscall_count(&self) -> usize;

    /// Returns how many upcalls for this process have been dropped.
    fn debug_dropped_upcall_count(&self) -> usize;

    /// Returns how many times this process has exceeded its timeslice.
    fn debug_timeslice_expiration_count(&self) -> usize;

    /// Increment the number of times the process has exceeded its timeslice.
    fn debug_timeslice_expired(&self);

    /// Increment the number of times the process called a syscall and record
    /// the last syscall that was called.
    fn debug_syscall_called(&self, last_syscall: Syscall);
}

/// Opaque identifier for custom grants allocated dynamically from a process's
/// grant region.
///
/// This type allows Process to provide a handle to a custom grant within a
/// process's memory that `ProcessGrant` can use to access the custom grant
/// memory later.
///
/// We use this type rather than a direct pointer so that any attempt to access
/// can ensure the process still exists and is valid, and that the custom grant
/// has not been freed.
///
/// The fields of this struct are private so only Process can create this
/// identifier.
#[derive(Copy, Clone)]
pub struct ProcessCustomGrantIdentifer {
    pub(crate) offset: usize,
}

#[derive(Copy, Clone, Debug, Eq, PartialEq)]
pub enum Error {
    NoSuchApp,
    OutOfMemory,
    AddressOutOfBounds,
    /// The process is inactive (likely in a fault or exit state) and the
    /// attempted operation is therefore invalid.
    InactiveApp,
    /// This likely indicates a bug in the kernel and that some state is
    /// inconsistent in the kernel.
    KernelError,
    /// Indicates some process data, such as a Grant, is already borrowed.
    AlreadyInUse,
}

impl From<Error> for Result<(), ErrorCode> {
    fn from(err: Error) -> Result<(), ErrorCode> {
        match err {
            Error::OutOfMemory => Err(ErrorCode::NOMEM),
            Error::AddressOutOfBounds => Err(ErrorCode::INVAL),
            Error::NoSuchApp => Err(ErrorCode::INVAL),
            Error::InactiveApp => Err(ErrorCode::FAIL),
            Error::KernelError => Err(ErrorCode::FAIL),
            Error::AlreadyInUse => Err(ErrorCode::FAIL),
        }
    }
}

impl From<Error> for ErrorCode {
    fn from(err: Error) -> ErrorCode {
        match err {
            Error::OutOfMemory => ErrorCode::NOMEM,
            Error::AddressOutOfBounds => ErrorCode::INVAL,
            Error::NoSuchApp => ErrorCode::INVAL,
            Error::InactiveApp => ErrorCode::FAIL,
            Error::KernelError => ErrorCode::FAIL,
            Error::AlreadyInUse => ErrorCode::FAIL,
        }
    }
}

/// Various states a process can be in.
///
/// This is made public in case external implementations of `Process` want
/// to re-use these process states in the external implementation.
#[derive(Copy, Clone, Debug, Eq, PartialEq)]
pub enum State {
    /// Process expects to be running code. The process may not be currently
    /// scheduled by the scheduler, but the process has work to do if it is
    /// scheduled.
    Running,

    /// Process stopped executing and returned to the kernel because it called
    /// the `yield` syscall. This likely means it is waiting for some event to
    /// occur, but it could also mean it has finished and doesn't need to be
    /// scheduled again.
    Yielded,

    /// The process is stopped, and its previous state was Running. This is used
    /// if the kernel forcibly stops a process when it is in the `Running`
    /// state. This state indicates to the kernel not to schedule the process,
    /// but if the process is to be resumed later it should be put back in the
    /// running state so it will execute correctly.
    StoppedRunning,

    /// The process is stopped, and it was stopped while it was yielded. If this
    /// process needs to be resumed it should be put back in the `Yield` state.
    StoppedYielded,

    /// The process faulted and cannot be run.
    Faulted,

    /// The process exited with the `exit-terminate` system call and
    /// cannot be run.
    Terminated,

    /// The process has never actually been executed. This of course happens
    /// when the board first boots and the kernel has not switched to any
    /// processes yet. It can also happen if an process is terminated and all
    /// of its state is reset as if it has not been executed yet.
    Unstarted,
}

/// A wrapper around `Cell<State>` is used by `Process` to prevent bugs arising from
/// the state duplication in the kernel work tracking and process state tracking.
pub(crate) struct ProcessStateCell<'a> {
    state: Cell<State>,
    kernel: &'a Kernel,
}

impl<'a> ProcessStateCell<'a> {
    pub(crate) fn new(kernel: &'a Kernel) -> Self {
        Self {
            state: Cell::new(State::Unstarted),
            kernel,
        }
    }

    pub(crate) fn get(&self) -> State {
        self.state.get()
    }

    pub(crate) fn update(&self, new_state: State) {
        let old_state = self.state.get();

        if old_state == State::Running && new_state != State::Running {
            self.kernel.decrement_work();
        } else if new_state == State::Running && old_state != State::Running {
            self.kernel.increment_work()
        }
        self.state.set(new_state);
    }
}

/// The action the kernel should take when a process encounters a fault.
///
/// When an exception occurs during a process's execution (a common example is a
/// process trying to access memory outside of its allowed regions) the system
/// will trap back to the kernel, and the kernel has to decide what to do with
/// the process at that point.
///
/// The actions are separate from the policy on deciding which action to take. A
/// separate process-specific policy should determine which action to take.
#[derive(Copy, Clone)]
pub enum FaultAction {
    /// Generate a `panic!()` call and crash the entire system. This is useful
    /// for debugging applications as the error is displayed immediately after
    /// it occurs.
    Panic,

    /// Attempt to cleanup and restart the process which caused the fault. This
    /// resets the process's memory to how it was when the process was started
    /// and schedules the process to run again from its init function.
    Restart,

    /// Stop the process by no longer scheduling it to run.
    Stop,
}

/// Tasks that can be enqueued for a process.
///
/// This is public for external implementations of `Process`.
#[derive(Copy, Clone)]
pub enum Task {
    /// Function pointer in the process to execute. Generally this is a upcall
    /// from a capsule.
    FunctionCall(FunctionCall),
    /// An IPC operation that needs additional setup to configure memory access.
    IPC((ProcessId, ipc::IPCUpcallType)),
}

/// Enumeration to identify whether a function call for a process comes directly
/// from the kernel or from a upcall subscribed through a `Driver`
/// implementation.
///
/// An example of a kernel function is the application entry point.
#[derive(Copy, Clone, Debug)]
pub enum FunctionCallSource {
    /// For functions coming directly from the kernel, such as `init_fn`.
    Kernel,
    /// For functions coming from capsules or any implementation of `Driver`.
    Driver(UpcallId),
}

/// Struct that defines a upcall that can be passed to a process. The upcall
/// takes four arguments that are `Driver` and upcall specific, so they are
/// represented generically here.
///
/// Likely these four arguments will get passed as the first four register
/// values, but this is architecture-dependent.
///
/// A `FunctionCall` also identifies the upcall that scheduled it, if any, so
/// that it can be unscheduled when the process unsubscribes from this upcall.
#[derive(Copy, Clone, Debug)]
pub struct FunctionCall {
    pub source: FunctionCallSource,
    pub argument0: usize,
    pub argument1: usize,
    pub argument2: usize,
    pub argument3: usize,
    pub pc: usize,
<<<<<<< HEAD
}

/// State for helping with debugging apps.
///
/// These pointers and counters are not strictly required for kernel operation,
/// but provide helpful information when an app crashes.
struct ProcessDebug {
    /// If this process was compiled for fixed addresses, save the address
    /// it must be at in flash. This is useful for debugging and saves having
    /// to re-parse the entire TBF header.
    fixed_address_flash: Option<u32>,

    /// If this process was compiled for fixed addresses, save the address
    /// it must be at in RAM. This is useful for debugging and saves having
    /// to re-parse the entire TBF header.
    fixed_address_ram: Option<u32>,

    /// Where the process has started its heap in RAM.
    app_heap_start_pointer: Option<*const u8>,

    /// Where the start of the stack is for the process. If the kernel does the
    /// PIC setup for this app then we know this, otherwise we need the app to
    /// tell us where it put its stack.
    app_stack_start_pointer: Option<*const u8>,

    /// How low have we ever seen the stack pointer.
    app_stack_min_pointer: Option<*const u8>,

    /// How many syscalls have occurred since the process started.
    syscall_count: usize,

    /// What was the most recent syscall.
    last_syscall: Option<Syscall>,

    /// How many upcalls were dropped because the queue was insufficiently
    /// long.
    dropped_upcall_count: usize,

    /// How many times this process has been paused because it exceeded its
    /// timeslice.
    timeslice_expiration_count: usize,
}

/// A type for userspace processes in Tock.
pub struct Process<'a, C: 'static + Chip> {
    /// Identifier of this process and the index of the process in the process
    /// table.
    app_id: Cell<AppId>,

    /// Pointer to the main Kernel struct.
    kernel: &'static Kernel,

    /// Pointer to the struct that defines the actual chip the kernel is running
    /// on. This is used because processes have subtle hardware-based
    /// differences. Specifically, the actual syscall interface and how
    /// processes are switched to is architecture-specific, and how memory must
    /// be allocated for memory protection units is also hardware-specific.
    chip: &'static C,

    /// Application memory layout:
    ///
    /// ```text
    ///     ╒════════ ← memory[memory.len()]
    ///  ╔═ │ Grant Pointers
    ///  ║  │ ──────
    ///     │ Process Control Block
    ///  D  │ ──────
    ///  Y  │ Grant Regions
    ///  N  │
    ///  A  │   ↓
    ///  M  │ ──────  ← kernel_memory_break
    ///  I  │
    ///  C  │ ──────  ← app_break               ═╗
    ///     │                                    ║
    ///  ║  │   ↑                                  A
    ///  ║  │  Heap                              P C
    ///  ╠═ │ ──────  ← app_heap_start           R C
    ///     │  Data                              O E
    ///  F  │ ──────  ← data_start_pointer       C S
    ///  I  │ Stack                              E S
    ///  X  │   ↓                                S I
    ///  E  │                                    S B
    ///  D  │ ──────  ← current_stack_pointer      L
    ///     │                                    ║ E
    ///  ╚═ ╘════════ ← memory[0]               ═╝
    /// ```
    ///
    /// The process's memory.
    memory: &'static mut [u8],

    /// Pointer to the end of the allocated (and MPU protected) grant region.
    kernel_memory_break: Cell<*const u8>,

    /// Pointer to the end of process RAM that has been sbrk'd to the process.
    app_break: Cell<*const u8>,

    /// Pointer to high water mark for process buffers shared through `allow`
    allow_high_water_mark: Cell<*const u8>,

    /// Process flash segment. This is the region of nonvolatile flash that
    /// the process occupies.
    flash: &'static [u8],

    /// Collection of pointers to the TBF header in flash.
    header: tock_tbf::types::TbfHeader,

    /// State saved on behalf of the process each time the app switches to the
    /// kernel.
    stored_state:
        MapCell<<<C as Chip>::UserspaceKernelBoundary as UserspaceKernelBoundary>::StoredState>,

    /// The current state of the app. The scheduler uses this to determine
    /// whether it can schedule this app to execute.
    ///
    /// The `state` is used both for bookkeeping for the scheduler as well as
    /// for enabling control by other parts of the system. The scheduler keeps
    /// track of if a process is ready to run or not by switching between the
    /// `Running` and `Yielded` states. The system can control the process by
    /// switching it to a "stopped" state to prevent the scheduler from
    /// scheduling it.
    state: ProcessStateCell<'static>,

    /// How to deal with Faults occurring in the process
    fault_response: FaultResponse,

    /// Configuration data for the MPU
    mpu_config: MapCell<<<C as Chip>::MPU as MPU>::MpuConfig>,

    /// MPU regions are saved as a pointer-size pair.
    mpu_regions: [Cell<Option<mpu::Region>>; 6],

    /// Essentially a list of upcalls that want to call functions in the
    /// process.
    tasks: MapCell<RingBuffer<'a, Task>>,

    /// Count of how many times this process has entered the fault condition and
    /// been restarted. This is used by some `ProcessRestartPolicy`s to
    /// determine if the process should be restarted or not.
    restart_count: Cell<usize>,

    /// Name of the app.
    process_name: &'static str,

    /// Values kept so that we can print useful debug messages when apps fault.
    debug: MapCell<ProcessDebug>,
}

impl<C: Chip> ProcessType for Process<'_, C> {
    fn appid(&self) -> AppId {
        self.app_id.get()
    }

    fn enqueue_task(&self, task: Task) -> bool {
        // If this app is in a `Fault` state then we shouldn't schedule
        // any work for it.
        if !self.is_active() {
            return false;
        }

        let ret = self.tasks.map_or(false, |tasks| tasks.enqueue(task));

        // Make a note that we lost this upcall if the enqueue function
        // fails.
        if ret == false {
            self.debug.map(|debug| {
                debug.dropped_upcall_count += 1;
            });
        } else {
            self.kernel.increment_work();
        }

        ret
    }

    fn ready(&self) -> bool {
        self.tasks.map_or(false, |ring_buf| ring_buf.has_elements())
            || self.state.get() == State::Running
    }

    fn remove_pending_upcalls(&self, upcall_id: UpcallId) {
        self.tasks.map(|tasks| {
            let count_before = tasks.len();
            tasks.retain(|task| match task {
                // Remove only tasks that are function calls with an id equal
                // to `upcall_id`.
                Task::FunctionCall(function_call) => match function_call.source {
                    FunctionCallSource::Kernel => true,
                    FunctionCallSource::Driver(id) => {
                        if id != upcall_id {
                            true
                        } else {
                            self.kernel.decrement_work();
                            false
                        }
                    }
                },
                _ => true,
            });
            if config::CONFIG.trace_syscalls {
                let count_after = tasks.len();
                debug!(
                    "[{:?}] remove_pending_upcalls[{:#x}:{}] = {} upcall(s) removed",
                    self.appid(),
                    upcall_id.driver_num,
                    upcall_id.subscribe_num,
                    count_before - count_after,
                );
            }
        });
    }

    fn get_state(&self) -> State {
        self.state.get()
    }

    fn set_yielded_state(&self) {
        if self.state.get() == State::Running {
            self.state.update(State::Yielded);
        }
    }

    fn stop(&self) {
        match self.state.get() {
            State::Running => self.state.update(State::StoppedRunning),
            State::Yielded => self.state.update(State::StoppedYielded),
            _ => {} // Do nothing
        }
    }

    fn resume(&self) {
        match self.state.get() {
            State::StoppedRunning => self.state.update(State::Running),
            State::StoppedYielded => self.state.update(State::Yielded),
            _ => {} // Do nothing
        }
    }

    fn set_fault_state(&self) {
        match self.fault_response {
            FaultResponse::Panic => {
                // process faulted. Panic and print status
                self.state.update(State::Faulted);
                panic!("Process {} had a fault", self.process_name);
            }
            FaultResponse::Restart(restart_policy) => {
                // Apply the process policy for whether to try to restart
                // on a fault. We sometimes don't want to (e.g., too
                // many faults). If we decide to try to restart, the
                // kernel applies its own policy for how to reuse the
                // process: it may or may not restart the application.
                if restart_policy.should_restart(self) {
                    self.try_restart(COMPLETION_FAULT);
                } else {
                    self.terminate(COMPLETION_FAULT);
                    self.state.update(State::Faulted);
                }
            }
            FaultResponse::Stop => {
                // This looks a lot like restart, except we just leave the app
                // how it faulted and mark it as `Faulted`. By clearing
                // all of the app's todo work it will not be scheduled, and
                // clearing all of the grant regions will cause capsules to drop
                // this app as well.
                self.terminate(COMPLETION_FAULT);
                self.state.update(State::Faulted);
            }
        }
    }

    fn try_restart(&self, completion_code: u32) {
        // Terminate the process, freeing its state and removing any
        // pending tasks from the scheduler's queue.
        self.terminate(completion_code);

        // If there is a kernel policy that controls restarts, it should be
        // implemented here. For now, always restart.
        let _res = self.restart();

        // Decide what to do with res later. E.g., if we can't restart
        // want to reclaim the process resources.
    }

    fn terminate(&self, _completion_code: u32) {
        // Remove the tasks that were scheduled for the app from the
        // amount of work queue.
        let tasks_len = self.tasks.map_or(0, |tasks| tasks.len());
        for _ in 0..tasks_len {
            self.kernel.decrement_work();
        }

        // And remove those tasks
        self.tasks.map(|tasks| {
            tasks.empty();
        });

        // Clear any grant regions this app has setup with any capsules.
        unsafe {
            self.grant_ptrs_reset();
        }

        // Mark the app as stopped so the scheduler won't try to run it.
        self.state.update(State::Terminated);
    }

    fn get_restart_count(&self) -> usize {
        self.restart_count.get()
    }

    fn has_tasks(&self) -> bool {
        self.tasks.map_or(false, |tasks| tasks.has_elements())
    }

    fn dequeue_task(&self) -> Option<Task> {
        self.tasks.map_or(None, |tasks| {
            tasks.dequeue().map(|cb| {
                self.kernel.decrement_work();
                cb
            })
        })
    }

    fn mem_start(&self) -> *const u8 {
        self.memory.as_ptr()
    }

    fn mem_end(&self) -> *const u8 {
        unsafe { self.memory.as_ptr().add(self.memory.len()) }
    }

    fn flash_start(&self) -> *const u8 {
        self.flash.as_ptr()
    }

    fn flash_non_protected_start(&self) -> *const u8 {
        ((self.flash.as_ptr() as usize) + self.header.get_protected_size() as usize) as *const u8
    }

    fn flash_end(&self) -> *const u8 {
        unsafe { self.flash.as_ptr().add(self.flash.len()) }
    }

    fn kernel_memory_break(&self) -> *const u8 {
        self.kernel_memory_break.get()
    }

    fn number_writeable_flash_regions(&self) -> usize {
        self.header.number_writeable_flash_regions()
    }

    fn get_writeable_flash_region(&self, region_index: usize) -> (u32, u32) {
        self.header.get_writeable_flash_region(region_index)
    }

    fn update_stack_start_pointer(&self, stack_pointer: *const u8) {
        if stack_pointer >= self.mem_start() && stack_pointer < self.mem_end() {
            self.debug.map(|debug| {
                debug.app_stack_start_pointer = Some(stack_pointer);

                // We also reset the minimum stack pointer because whatever value
                // we had could be entirely wrong by now.
                debug.app_stack_min_pointer = Some(stack_pointer);
            });
        }
    }

    fn update_heap_start_pointer(&self, heap_pointer: *const u8) {
        if heap_pointer >= self.mem_start() && heap_pointer < self.mem_end() {
            self.debug.map(|debug| {
                debug.app_heap_start_pointer = Some(heap_pointer);
            });
        }
    }

    fn setup_mpu(&self) {
        self.mpu_config.map(|config| {
            self.chip.mpu().configure_mpu(&config, &self.appid());
        });
    }

    fn add_mpu_region(
        &self,
        unallocated_memory_start: *const u8,
        unallocated_memory_size: usize,
        min_region_size: usize,
    ) -> Option<mpu::Region> {
        self.mpu_config.and_then(|mut config| {
            let new_region = self.chip.mpu().allocate_region(
                unallocated_memory_start,
                unallocated_memory_size,
                min_region_size,
                mpu::Permissions::ReadWriteOnly,
                &mut config,
            );

            if new_region.is_none() {
                return None;
            }

            for region in self.mpu_regions.iter() {
                if region.get().is_none() {
                    region.set(new_region);
                    return new_region;
                }
            }

            // Not enough room in Process struct to store the MPU region.
            None
        })
    }

    fn sbrk(&self, increment: isize) -> Result<*const u8, Error> {
        // Do not modify an inactive process.
        if !self.is_active() {
            return Err(Error::InactiveApp);
        }

        let new_break = unsafe { self.app_break.get().offset(increment) };
        self.brk(new_break)
    }

    fn brk(&self, new_break: *const u8) -> Result<*const u8, Error> {
        // Do not modify an inactive process.
        if !self.is_active() {
            return Err(Error::InactiveApp);
        }

        self.mpu_config
            .map_or(Err(Error::KernelError), |mut config| {
                if new_break < self.allow_high_water_mark.get() || new_break >= self.mem_end() {
                    Err(Error::AddressOutOfBounds)
                } else if new_break > self.kernel_memory_break.get() {
                    Err(Error::OutOfMemory)
                } else if let Err(_) = self.chip.mpu().update_app_memory_region(
                    new_break,
                    self.kernel_memory_break.get(),
                    mpu::Permissions::ReadWriteOnly,
                    &mut config,
                ) {
                    Err(Error::OutOfMemory)
                } else {
                    let old_break = self.app_break.get();
                    self.app_break.set(new_break);
                    self.chip.mpu().configure_mpu(&config, &self.appid());
                    Ok(old_break)
                }
            })
    }

    fn subscribe(
        &self,
        driver_num: u32,
        subscribe_num: u32,
        upcall_ptr: *mut (),
        appdata: usize,
        driver_invoc_closure: &dyn Fn(Upcall) -> Result<Upcall, (Upcall, ErrorCode)>,
    ) -> SyscallReturn {
        if !self.is_active() {
            // Do not operate on an inactive process
            return SyscallReturn::SubscribeFailure(ErrorCode::FAIL, upcall_ptr, appdata);
        }

        // Construct the upcall pointer
        //
        // The pointer may be NULL, in which case this is a _null
        // upcall_.
        //
        // The pointer is not verified to be in bounds of process
        // accessible memory. If a process passes an invalid pointer
        // (outside of its memory regions), the MPU must catch this
        // memory access and fault the process accordingly.
        let fn_ptr: Option<NonNull<()>> = NonNull::new(upcall_ptr);

        // A upcall is identified by a tuple of the driver number
        // and the subscribe number
        let upcall_id = UpcallId {
            driver_num,
            subscribe_num,
        };

        // Construct the upcall struct
        let upcall = Upcall::new(self.appid(), upcall_id, appdata, fn_ptr);

        // Invoke the capsule
        let driver_res = driver_invoc_closure(upcall);

        match driver_res {
            Err((returned_upcall, err)) => {
                // The capsule has refused the subscribe operation,
                // verify that it passed back the new upcall
                if returned_upcall.app_id != self.appid()
                    || returned_upcall.upcall_id != upcall_id
                    || returned_upcall.appdata != appdata
                    || returned_upcall.fn_ptr != fn_ptr
                {
                    // The capsule did not return the Upcall passed in
                    //
                    // TODO: How to handle this?
                    panic!(
                        "Driver {}, subscribe num {}: Upcall swapped in error case",
                        driver_num, subscribe_num
                    );
                } else {
                    // Capsule returned the correct Upcall

                    // TODO: The capsule might have already scheduled
                    // upcalls on the new instance, and we must not
                    // clear upcalls on the previous instance in
                    // this branch (capsule refused the subscribe
                    // operation). However, if the two upcalls are
                    // identical, we can't distinguish the two and
                    // will cancel upcalls on _both_ the previous
                    // and the new instance.
                    self.remove_pending_upcalls(returned_upcall.upcall_id);

                    SyscallReturn::SubscribeFailure(err, upcall_ptr, appdata)
                }
            }
            Ok(returned_upcall) => {
                // The capsule indicated that the subscribe operation
                // succeeded and returned some other upcall
                //
                // Ensure that it belongs to the same process, driver
                // and subdriver number
                if returned_upcall.app_id != self.appid() || returned_upcall.upcall_id != upcall_id
                {
                    // The capsule returned some other Upcall
                    //
                    // TODO: how to handle this?
                    panic!(
                        "Driver {}, subscribe num {}: unknown Upcall returned",
                        driver_num, subscribe_num
                    );
                } else {
                    // The capsule returned a matching Upcall,
                    // return it to userspace
                    SyscallReturn::SubscribeSuccess(
                        returned_upcall
                            .fn_ptr
                            .map_or(0x0 as *mut (), |nonnull| nonnull.as_ptr()),
                        returned_upcall.appdata,
                    )
                }
            }
        }
    }

    #[allow(clippy::not_unsafe_ptr_arg_deref)]
    fn build_readwrite_appslice(
        &self,
        buf_start_addr: *mut u8,
        size: usize,
    ) -> Result<ReadWriteAppSlice, ErrorCode> {
        if !self.is_active() {
            // Do not operate on an inactive process
            return Err(ErrorCode::FAIL);
        }

        // A process is allowed to pass any pointer if the slice
        // length is 0, as to revoke kernel access to a memory region
        // without granting access to another one
        if size == 0 {
            // Clippy complains that we're deferencing a pointer in a
            // public and safe function here. While we are not
            // dereferencing the pointer here, we pass it along to an
            // unsafe function, which is as dangerous (as it is likely
            // to be dereferenced down the line).
            //
            // Relevant discussion:
            // https://github.com/rust-lang/rust-clippy/issues/3045
            //
            // It should be fine to ignore the lint here, as a slice
            // of length 0 will never allow dereferencing any memory
            // in a safe manner.
            //
            // ### Safety
            //
            // We specific a zero-length buffer, so the implementation of
            // `ReadWriteAppSlice` will handle any safety issues. Therefore, we
            // can encapsulate the unsafe.
            Ok(unsafe { ReadWriteAppSlice::new(buf_start_addr, 0, self.appid()) })
        } else if self.in_app_owned_memory(buf_start_addr, size) {
            // TODO: Check for buffer aliasing here

            // Valid slice, we need to adjust the app's watermark
            // note: in_app_owned_memory ensures this offset does not wrap
            let buf_end_addr = buf_start_addr.wrapping_add(size);
            let new_water_mark = cmp::max(self.allow_high_water_mark.get(), buf_end_addr);
            self.allow_high_water_mark.set(new_water_mark);

            // Clippy complains that we're deferencing a pointer in a
            // public and safe function here. While we are not
            // deferencing the pointer here, we pass it along to an
            // unsafe function, which is as dangerous (as it is likely
            // to be deferenced down the line).
            //
            // Relevant discussion:
            // https://github.com/rust-lang/rust-clippy/issues/3045
            //
            // It should be fine to ignore the lint here, as long as
            // we make sure that we're pointing towards userspace
            // memory (verified using `in_app_owned_memory`) and
            // respect alignment and other constraints of the Rust
            // references created by ReadWriteAppSlice.
            //
            // ### Safety
            //
            // We encapsulate the unsafe here on the condition in the TODO
            // above, as we must ensure that this `ReadWriteAppSlice` will be
            // the only reference to this memory.
            Ok(unsafe { ReadWriteAppSlice::new(buf_start_addr, size, self.appid()) })
        } else {
            Err(ErrorCode::INVAL)
        }
    }

    #[allow(clippy::not_unsafe_ptr_arg_deref)]
    fn build_readonly_appslice(
        &self,
        buf_start_addr: *const u8,
        size: usize,
    ) -> Result<ReadOnlyAppSlice, ErrorCode> {
        if !self.is_active() {
            // Do not operate on an inactive process
            return Err(ErrorCode::FAIL);
        }

        // A process is allowed to pass any pointer if the slice
        // length is 0, as to revoke kernel access to a memory region
        // without granting access to another one
        if size == 0 {
            // Clippy complains that we're deferencing a pointer in a
            // public and safe function here. While we are not
            // deferencing the pointer here, we pass it along to an
            // unsafe function, which is as dangerous (as it is likely
            // to be deferenced down the line).
            //
            // Relevant discussion:
            // https://github.com/rust-lang/rust-clippy/issues/3045
            //
            // It should be fine to ignore the lint here, as a slice
            // of length 0 will never allow dereferencing any memory
            // in a safe manner.
            //
            // ### Safety
            //
            // We specific a zero-length buffer, so the implementation of
            // `ReadOnlyAppSlice` will handle any safety issues. Therefore, we
            // can encapsulate the unsafe.
            Ok(unsafe { ReadOnlyAppSlice::new(buf_start_addr, 0, self.appid()) })
        } else if self.in_app_owned_memory(buf_start_addr, size)
            || self.in_app_flash_memory(buf_start_addr, size)
        {
            // TODO: Check for buffer aliasing here

            // Valid slice, we need to adjust the app's watermark
            // note: in_app_owned_memory ensures this offset does not wrap
            let buf_end_addr = buf_start_addr.wrapping_add(size);
            let new_water_mark = cmp::max(self.allow_high_water_mark.get(), buf_end_addr);
            self.allow_high_water_mark.set(new_water_mark);

            // Clippy complains that we're deferencing a pointer in a
            // public and safe function here. While we are not
            // deferencing the pointer here, we pass it along to an
            // unsafe function, which is as dangerous (as it is likely
            // to be deferenced down the line).
            //
            // Relevant discussion:
            // https://github.com/rust-lang/rust-clippy/issues/3045
            //
            // It should be fine to ignore the lint here, as long as
            // we make sure that we're pointing towards userspace
            // memory (verified using `in_app_owned_memory` or
            // `in_app_flash_memory`) and respect alignment and other
            // constraints of the Rust references created by
            // ReadWriteAppSlice.
            //
            // ### Safety
            //
            // We encapsulate the unsafe here on the condition in the TODO
            // above, as we must ensure that this `ReadOnlyAppSlice` will be
            // the only reference to this memory.
            Ok(unsafe { ReadOnlyAppSlice::new(buf_start_addr, size, self.appid()) })
        } else {
            Err(ErrorCode::INVAL)
        }
    }

    unsafe fn set_byte(&self, addr: *mut u8, value: u8) -> bool {
        if self.in_app_owned_memory(addr, 1) {
            // We verify that this will only write process-accessible memory,
            // but this can still be undefined behavior if something else holds
            // a reference to this memory.
            *addr = value;
            true
        } else {
            false
        }
    }

    fn alloc(&self, size: usize, align: usize) -> Option<NonNull<u8>> {
        // Do not modify an inactive process.
        if !self.is_active() {
            return None;
        }

        self.mpu_config.and_then(|mut config| {
            // First, compute the candidate new pointer. Note that at this
            // point we have not yet checked whether there is space for
            // this allocation or that it meets alignment requirements.
            let new_break_unaligned = self
                .kernel_memory_break
                .get()
                .wrapping_offset(-(size as isize));

            // The alignment must be a power of two, 2^a. The expression
            // `!(align - 1)` then returns a mask with leading ones,
            // followed by `a` trailing zeros.
            let alignment_mask = !(align - 1);
            let new_break = (new_break_unaligned as usize & alignment_mask) as *const u8;

            // Verify there is space for this allocation
            if new_break < self.app_break.get() {
                None
            // Verify it didn't wrap around
            } else if new_break > self.kernel_memory_break.get() {
                None
            } else if let Err(_) = self.chip.mpu().update_app_memory_region(
                self.app_break.get(),
                new_break,
                mpu::Permissions::ReadWriteOnly,
                &mut config,
            ) {
                None
            } else {
                self.kernel_memory_break.set(new_break);
                unsafe {
                    // Two unsafe steps here, both okay as we just made this pointer
                    Some(NonNull::new_unchecked(new_break as *mut u8))
                }
            }
        })
    }

    unsafe fn free(&self, _: *mut u8) {}

    // This is safe today, as MPU constraints ensure that `mem_end` will always
    // be aligned on at least a word boundary. While this is unlikely to
    // change, it should be more proactively enforced.
    //
    // TODO: https://github.com/tock/tock/issues/1739
    #[allow(clippy::cast_ptr_alignment)]
    fn get_grant_ptr(&self, grant_num: usize) -> Option<*mut u8> {
        // Do not try to access the grant region of inactive process.
        if !self.is_active() {
            return None;
        }

        // Sanity check the argument
        if grant_num >= self.kernel.get_grant_count_and_finalize() {
            return None;
        }

        let grant_num = grant_num as isize;
        let grant_pointer = unsafe {
            let grant_pointer_array = self.mem_end() as *const *mut u8;
            *grant_pointer_array.offset(-(grant_num + 1))
        };
        Some(grant_pointer)
    }

    // This is safe today, as MPU constraints ensure that `mem_end` will always
    // be aligned on at least a word boundary. While this is unlikely to
    // change, it should be more proactively enforced.
    //
    // TODO: https://github.com/tock/tock/issues/1739
    #[allow(clippy::cast_ptr_alignment)]
    unsafe fn set_grant_ptr(&self, grant_num: usize, grant_ptr: *mut u8) {
        let grant_num = grant_num as isize;
        let grant_pointer_array = self.mem_end() as *mut *mut u8;
        let grant_pointer_pointer = grant_pointer_array.offset(-(grant_num + 1));
        *grant_pointer_pointer = grant_ptr;
    }

    fn get_process_name(&self) -> &'static str {
        self.process_name
    }

    fn set_syscall_return_value(&self, return_value: SyscallReturn) {
        match self.stored_state.map(|stored_state| unsafe {
            // Actually set the return value for a particular process.
            //
            // The UKB implementation uses the bounds of process-accessible
            // memory to verify that any memory changes are valid. Here, the
            // unsafe promise we are making is that the bounds passed to the UKB
            // are correct.
            self.chip
                .userspace_kernel_boundary()
                .set_syscall_return_value(
                    self.memory.as_ptr(),
                    self.app_break.get(),
                    stored_state,
                    return_value,
                )
        }) {
            Some(Ok(())) => {
                // If we get an `Ok` we are all set.
            }

            Some(Err(())) => {
                // If we get an `Err`, then the UKB implementation could not set
                // the return value, likely because the process's stack is no
                // longer accessible to it. All we can do is fault.
                self.set_fault_state();
            }

            None => {
                // We should never be here since `stored_state` should always be
                // occupied.
                self.set_fault_state();
            }
        }
    }

    fn set_process_function(&self, callback: FunctionCall) {
        // See if we can actually enqueue this function for this process.
        // Architecture-specific code handles actually doing this since the
        // exact method is both architecture- and implementation-specific.
        //
        // This can fail, for example if the process does not have enough memory
        // remaining.
        match self.stored_state.map(|stored_state| {
            // Let the UKB implementation handle setting the process's PC so
            // that the process executes the upcall function. We encapsulate
            // unsafe here because we are guaranteeing that the memory bounds
            // passed to `set_process_function` are correct.
            unsafe {
                self.chip.userspace_kernel_boundary().set_process_function(
                    self.memory.as_ptr(),
                    self.app_break.get(),
                    stored_state,
                    callback,
                )
            }
        }) {
            Some(Ok(())) => {
                // If we got an `Ok` we are all set and should mark that this
                // process is ready to be scheduled.

                // Move this process to the "running" state so the scheduler
                // will schedule it.
                self.state.update(State::Running);
            }

            Some(Err(())) => {
                // If we got an Error, then there was likely not enough room on
                // the stack to allow the process to execute this function given
                // the details of the particular architecture this is running
                // on. This process has essentially faulted, so we mark it as
                // such.
                self.set_fault_state();
            }

            None => {
                // We should never be here since `stored_state` should always be
                // occupied.
                self.set_fault_state();
            }
        }
    }

    fn switch_to(&self) -> Option<syscall::ContextSwitchReason> {
        // Cannot switch to an invalid process
        if !self.is_active() {
            return None;
        }

        let (switch_reason, stack_pointer) =
            self.stored_state.map_or((None, None), |stored_state| {
                // Switch to the process. We guarantee that the memory pointers
                // we pass are valid, ensuring this context switch is safe.
                // Therefore we encapsulate the `unsafe`.
                unsafe {
                    let (switch_reason, optional_stack_pointer) =
                        self.chip.userspace_kernel_boundary().switch_to_process(
                            self.memory.as_ptr(),
                            self.app_break.get(),
                            stored_state,
                        );
                    (Some(switch_reason), optional_stack_pointer)
                }
            });

        // If the UKB implementation passed us a stack pointer, update our
        // debugging state. This is completely optional.
        stack_pointer.map(|sp| {
            self.debug.map(|debug| {
                match debug.app_stack_min_pointer {
                    None => debug.app_stack_min_pointer = Some(sp),
                    Some(asmp) => {
                        // Update max stack depth if needed.
                        if sp < asmp {
                            debug.app_stack_min_pointer = Some(sp);
                        }
                    }
                }
            });
        });

        switch_reason
    }

    fn debug_syscall_count(&self) -> usize {
        self.debug.map_or(0, |debug| debug.syscall_count)
    }

    fn debug_dropped_upcall_count(&self) -> usize {
        self.debug.map_or(0, |debug| debug.dropped_upcall_count)
    }

    fn debug_timeslice_expiration_count(&self) -> usize {
        self.debug
            .map_or(0, |debug| debug.timeslice_expiration_count)
    }

    fn debug_timeslice_expired(&self) {
        self.debug
            .map(|debug| debug.timeslice_expiration_count += 1);
    }

    fn debug_syscall_called(&self, last_syscall: Syscall) {
        self.debug.map(|debug| {
            debug.syscall_count += 1;
            debug.last_syscall = Some(last_syscall);
        });
    }

    fn print_memory_map(&self, writer: &mut dyn Write) {
        // Flash
        let flash_end = self.flash.as_ptr().wrapping_add(self.flash.len()) as usize;
        let flash_start = self.flash.as_ptr() as usize;
        let flash_protected_size = self.header.get_protected_size() as usize;
        let flash_app_start = flash_start + flash_protected_size;
        let flash_app_size = flash_end - flash_app_start;

        // SRAM addresses
        let sram_end = self.memory.as_ptr().wrapping_add(self.memory.len()) as usize;
        let sram_grant_start = self.kernel_memory_break.get() as usize;
        let sram_heap_end = self.app_break.get() as usize;
        let sram_heap_start: Option<usize> = self.debug.map_or(None, |debug| {
            debug.app_heap_start_pointer.map(|p| p as usize)
        });
        let sram_stack_start: Option<usize> = self.debug.map_or(None, |debug| {
            debug.app_stack_start_pointer.map(|p| p as usize)
        });
        let sram_stack_bottom: Option<usize> = self.debug.map_or(None, |debug| {
            debug.app_stack_min_pointer.map(|p| p as usize)
        });
        let sram_start = self.memory.as_ptr() as usize;

        // SRAM sizes
        let sram_grant_size = sram_end - sram_grant_start;
        let sram_grant_allocated = sram_end - sram_grant_start;

        // application statistics
        let events_queued = self.tasks.map_or(0, |tasks| tasks.len());
        let syscall_count = self.debug.map_or(0, |debug| debug.syscall_count);
        let last_syscall = self.debug.map(|debug| debug.last_syscall);
        let dropped_upcall_count = self.debug.map_or(0, |debug| debug.dropped_upcall_count);
        let restart_count = self.restart_count.get();

        let _ = writer.write_fmt(format_args!(
            "\
             𝐀𝐩𝐩: {}   -   [{:?}]\
             \r\n Events Queued: {}   Syscall Count: {}   Dropped Upcall Count: {}\
             \r\n Restart Count: {}\r\n",
            self.process_name,
            self.state.get(),
            events_queued,
            syscall_count,
            dropped_upcall_count,
            restart_count,
        ));

        let _ = match last_syscall {
            Some(syscall) => writer.write_fmt(format_args!(" Last Syscall: {:?}\r\n", syscall)),
            None => writer.write_str(" Last Syscall: None\r\n"),
        };

        let _ = writer.write_fmt(format_args!(
            "\
             \r\n\
             \r\n ╔═══════════╤══════════════════════════════════════════╗\
             \r\n ║  Address  │ Region Name    Used | Allocated (bytes)  ║\
             \r\n ╚{:#010X}═╪══════════════════════════════════════════╝\
             \r\n             │ ▼ Grant      {:6} | {:6}{}\
             \r\n  {:#010X} ┼───────────────────────────────────────────\
             \r\n             │ Unused\
             \r\n  {:#010X} ┼───────────────────────────────────────────",
            sram_end,
            sram_grant_size,
            sram_grant_allocated,
            exceeded_check(sram_grant_size, sram_grant_allocated),
            sram_grant_start,
            sram_heap_end,
        ));

        match sram_heap_start {
            Some(sram_heap_start) => {
                let sram_heap_size = sram_heap_end - sram_heap_start;
                let sram_heap_allocated = sram_grant_start - sram_heap_start;

                let _ = writer.write_fmt(format_args!(
                    "\
                     \r\n             │ ▲ Heap       {:6} | {:6}{}     S\
                     \r\n  {:#010X} ┼─────────────────────────────────────────── R",
                    sram_heap_size,
                    sram_heap_allocated,
                    exceeded_check(sram_heap_size, sram_heap_allocated),
                    sram_heap_start,
                ));
            }
            None => {
                let _ = writer.write_str(
                    "\
                     \r\n             │ ▲ Heap            ? |      ?               S\
                     \r\n  ?????????? ┼─────────────────────────────────────────── R",
                );
            }
        }

        match (sram_heap_start, sram_stack_start) {
            (Some(sram_heap_start), Some(sram_stack_start)) => {
                let sram_data_size = sram_heap_start - sram_stack_start;
                let sram_data_allocated = sram_data_size as usize;

                let _ = writer.write_fmt(format_args!(
                    "\
                     \r\n             │ Data         {:6} | {:6}               A",
                    sram_data_size, sram_data_allocated,
                ));
            }
            _ => {
                let _ = writer.write_str(
                    "\
                     \r\n             │ Data              ? |      ?               A",
                );
            }
        }

        match (sram_stack_start, sram_stack_bottom) {
            (Some(sram_stack_start), Some(sram_stack_bottom)) => {
                let sram_stack_size = sram_stack_start - sram_stack_bottom;
                let sram_stack_allocated = sram_stack_start - sram_start;

                let _ = writer.write_fmt(format_args!(
                    "\
                     \r\n  {:#010X} ┼─────────────────────────────────────────── M\
                     \r\n             │ ▼ Stack      {:6} | {:6}{}",
                    sram_stack_start,
                    sram_stack_size,
                    sram_stack_allocated,
                    exceeded_check(sram_stack_size, sram_stack_allocated),
                ));
            }
            _ => {
                let _ = writer.write_str(
                    "\
                     \r\n  ?????????? ┼─────────────────────────────────────────── M\
                     \r\n             │ ▼ Stack           ? |      ?",
                );
            }
        }

        let _ = writer.write_fmt(format_args!(
            "\
             \r\n  {:#010X} ┼───────────────────────────────────────────\
             \r\n             │ Unused\
             \r\n  {:#010X} ┴───────────────────────────────────────────\
             \r\n             .....\
             \r\n  {:#010X} ┬─────────────────────────────────────────── F\
             \r\n             │ App Flash    {:6}                        L\
             \r\n  {:#010X} ┼─────────────────────────────────────────── A\
             \r\n             │ Protected    {:6}                        S\
             \r\n  {:#010X} ┴─────────────────────────────────────────── H\
             \r\n",
            sram_stack_bottom.unwrap_or(0),
            sram_start,
            flash_end,
            flash_app_size,
            flash_app_start,
            flash_protected_size,
            flash_start
        ));
    }

    fn print_full_process(&self, writer: &mut dyn Write) {
        self.print_memory_map(writer);

        self.stored_state.map(|stored_state| {
            // We guarantee the memory bounds pointers provided to the UKB are
            // correct.
            unsafe {
                self.chip.userspace_kernel_boundary().print_context(
                    self.memory.as_ptr(),
                    self.app_break.get(),
                    stored_state,
                    writer,
                );
            }
        });

        // Display grant information.
        let number_grants = self.kernel.get_grant_count_and_finalize();
        let _ = writer.write_fmt(format_args!(
            "\
             \r\n Total number of grant regions defined: {}\r\n",
            self.kernel.get_grant_count_and_finalize()
        ));
        let rows = (number_grants + 2) / 3;
        // Iterate each grant and show its address.
        for i in 0..rows {
            for j in 0..3 {
                let index = i + (rows * j);
                if index >= number_grants {
                    break;
                }

                match self.get_grant_ptr(index) {
                    Some(ptr) => {
                        if ptr.is_null() {
                            let _ =
                                writer.write_fmt(format_args!("  Grant {:>2}: --        ", index));
                        } else {
                            let _ =
                                writer.write_fmt(format_args!("  Grant {:>2}: {:p}", index, ptr));
                        }
                    }
                    None => {
                        // Don't display if the grant ptr is completely invalid.
                    }
                }
            }
            let _ = writer.write_fmt(format_args!("\r\n"));
        }

        // Display the current state of the MPU for this process.
        self.mpu_config.map(|config| {
            let _ = writer.write_fmt(format_args!("{}", config));
        });

        // Print a helpful message on how to re-compile a process to view the
        // listing file. If a process is PIC, then we also need to print the
        // actual addresses the process executed at so that the .lst file can be
        // generated for those addresses. If the process was already compiled
        // for a fixed address, then just generating a .lst file is fine.

        self.debug.map(|debug| {
            if debug.fixed_address_flash.is_some() {
                // Fixed addresses, can just run `make lst`.
                let _ = writer.write_fmt(format_args!(
                    "\
                     \r\nTo debug, run `make lst` in the app's folder\
                     \r\nand open the arch.{:#x}.{:#x}.lst file.\r\n\r\n",
                    debug.fixed_address_flash.unwrap_or(0),
                    debug.fixed_address_ram.unwrap_or(0)
                ));
            } else {
                // PIC, need to specify the addresses.
                let sram_start = self.memory.as_ptr() as usize;
                let flash_start = self.flash.as_ptr() as usize;
                let flash_init_fn = flash_start + self.header.get_init_function_offset() as usize;

                let _ = writer.write_fmt(format_args!(
                    "\
                     \r\nTo debug, run `make debug RAM_START={:#x} FLASH_INIT={:#x}`\
                     \r\nin the app's folder and open the .lst file.\r\n\r\n",
                    sram_start, flash_init_fn
                ));
            }
        });
    }
}

fn exceeded_check(size: usize, allocated: usize) -> &'static str {
    if size > allocated {
        " EXCEEDED!"
    } else {
        "          "
    }
}

impl<C: 'static + Chip> Process<'_, C> {
    // Memory offset for upcall ring buffer (10 element length).
    const CALLBACK_LEN: usize = 10;
    const CALLBACKS_OFFSET: usize = mem::size_of::<Task>() * Self::CALLBACK_LEN;

    // Memory offset to make room for this process's metadata.
    const PROCESS_STRUCT_OFFSET: usize = mem::size_of::<Process<C>>();

    pub(crate) unsafe fn create(
        kernel: &'static Kernel,
        chip: &'static C,
        app_flash: &'static [u8],
        header_length: usize,
        app_version: u16,
        remaining_memory: &'static mut [u8],
        fault_response: FaultResponse,
        index: usize,
    ) -> Result<(Option<&'static dyn ProcessType>, &'static mut [u8]), ProcessLoadError> {
        // Get a slice for just the app header.
        let header_flash = app_flash
            .get(0..header_length as usize)
            .ok_or(ProcessLoadError::NotEnoughFlash)?;

        // Parse the full TBF header to see if this is a valid app. If the
        // header can't parse, we will error right here.
        let tbf_header = tock_tbf::parse::parse_tbf_header(header_flash, app_version)?;

        // First thing: check that the process is at the correct location in
        // flash if the TBF header specified a fixed address. If there is a
        // mismatch we catch that early.
        if let Some(fixed_flash_start) = tbf_header.get_fixed_address_flash() {
            // The flash address in the header is based on the app binary,
            // so we need to take into account the header length.
            let actual_address = app_flash.as_ptr() as u32 + tbf_header.get_protected_size();
            let expected_address = fixed_flash_start;
            if actual_address != expected_address {
                return Err(ProcessLoadError::IncorrectFlashAddress {
                    actual_address,
                    expected_address,
                });
            }
        }

        let process_name = tbf_header.get_package_name();

        // If this isn't an app (i.e. it is padding) or it is an app but it
        // isn't enabled, then we can skip it and do not create a `Process`
        // object.
        if !tbf_header.is_app() || !tbf_header.enabled() {
            if config::CONFIG.debug_load_processes {
                if !tbf_header.is_app() {
                    debug!(
                        "Padding in flash={:#010X}-{:#010X}",
                        app_flash.as_ptr() as usize,
                        app_flash.as_ptr() as usize + app_flash.len() - 1
                    );
                }
                if !tbf_header.enabled() {
                    debug!(
                        "Process not enabled flash={:#010X}-{:#010X} process={:?}",
                        app_flash.as_ptr() as usize,
                        app_flash.as_ptr() as usize + app_flash.len() - 1,
                        process_name
                    );
                }
            }
            // Return no process and the full memory slice we were given.
            return Ok((None, remaining_memory));
        }

        // Otherwise, actually load the app.
        let process_ram_requested_size = tbf_header.get_minimum_app_ram_size() as usize;
        let init_fn = app_flash
            .as_ptr()
            .offset(tbf_header.get_init_function_offset() as isize) as usize;

        // Initialize MPU region configuration.
        let mut mpu_config: <<C as Chip>::MPU as MPU>::MpuConfig = Default::default();

        // Allocate MPU region for flash.
        if chip
            .mpu()
            .allocate_region(
                app_flash.as_ptr(),
                app_flash.len(),
                app_flash.len(),
                mpu::Permissions::ReadExecuteOnly,
                &mut mpu_config,
            )
            .is_none()
        {
            if config::CONFIG.debug_load_processes {
                debug!(
                    "[!] flash={:#010X}-{:#010X} process={:?} - couldn't allocate MPU region for flash",
                    app_flash.as_ptr() as usize,
                    app_flash.as_ptr() as usize + app_flash.len() - 1,
                    process_name
                );
            }
            return Err(ProcessLoadError::MpuInvalidFlashLength);
        }

        // Determine how much space we need in the application's
        // memory space just for kernel and grant state. We need to make
        // sure we allocate enough memory just for that.

        // Make room for grant pointers.
        let grant_ptr_size = mem::size_of::<*const usize>();
        let grant_ptrs_num = kernel.get_grant_count_and_finalize();
        let grant_ptrs_offset = grant_ptrs_num * grant_ptr_size;

        // Initial size of the kernel-owned part of process memory can be
        // calculated directly based on the initial size of all kernel-owned
        // data structures.
        let initial_kernel_memory_size =
            grant_ptrs_offset + Self::CALLBACKS_OFFSET + Self::PROCESS_STRUCT_OFFSET;

        // By default we start with the initial size of process-accessible
        // memory set to 0. This maximizes the flexibility that processes have
        // to allocate their memory as they see fit. If a process needs more
        // accessible memory it must use the `brk` memop syscalls to request more
        // memory.
        //
        // We must take into account any process-accessible memory required by
        // the context switching implementation and allocate at least that much
        // memory so that we can successfully switch to the process. This is
        // architecture and implementation specific, so we query that now.
        let min_process_memory_size = chip
            .userspace_kernel_boundary()
            .initial_process_app_brk_size();

        // We have to ensure that we at least ask the MPU for
        // `min_process_memory_size` so that we can be sure that `app_brk` is
        // not set inside the kernel-owned memory region. Now, in practice,
        // processes should not request 0 (or very few) bytes of memory in their
        // TBF header (i.e. `process_ram_requested_size` will almost always be
        // much larger than `min_process_memory_size`), as they are unlikely to
        // work with essentially no available memory. But, we still must protect
        // for that case.
        let min_process_ram_size = cmp::max(process_ram_requested_size, min_process_memory_size);

        // Minimum memory size for the process.
        let min_total_memory_size = min_process_ram_size + initial_kernel_memory_size;

        // Check if this process requires a fixed memory start address. If so,
        // try to adjust the memory region to work for this process.
        //
        // Right now, we only support skipping some RAM and leaving a chunk
        // unused so that the memory region starts where the process needs it
        // to.
        let remaining_memory = if let Some(fixed_memory_start) = tbf_header.get_fixed_address_ram()
        {
            // The process does have a fixed address.
            if fixed_memory_start == remaining_memory.as_ptr() as u32 {
                // Address already matches.
                remaining_memory
            } else if fixed_memory_start > remaining_memory.as_ptr() as u32 {
                // Process wants a memory address farther in memory. Try to
                // advance the memory region to make the address match.
                let diff = (fixed_memory_start - remaining_memory.as_ptr() as u32) as usize;
                if diff > remaining_memory.len() {
                    // We ran out of memory.
                    let actual_address =
                        remaining_memory.as_ptr() as u32 + remaining_memory.len() as u32 - 1;
                    let expected_address = fixed_memory_start;
                    return Err(ProcessLoadError::MemoryAddressMismatch {
                        actual_address,
                        expected_address,
                    });
                } else {
                    // Change the memory range to start where the process
                    // requested it.
                    remaining_memory
                        .get_mut(diff..)
                        .ok_or(ProcessLoadError::InternalError)?
                }
            } else {
                // Address is earlier in memory, nothing we can do.
                let actual_address = remaining_memory.as_ptr() as u32;
                let expected_address = fixed_memory_start;
                return Err(ProcessLoadError::MemoryAddressMismatch {
                    actual_address,
                    expected_address,
                });
            }
        } else {
            remaining_memory
        };

        // Determine where process memory will go and allocate MPU region for
        // app-owned memory.
        let (app_memory_start, app_memory_size) = match chip.mpu().allocate_app_memory_region(
            remaining_memory.as_ptr() as *const u8,
            remaining_memory.len(),
            min_total_memory_size,
            min_process_memory_size,
            initial_kernel_memory_size,
            mpu::Permissions::ReadWriteOnly,
            &mut mpu_config,
        ) {
            Some((memory_start, memory_size)) => (memory_start, memory_size),
            None => {
                // Failed to load process. Insufficient memory.
                if config::CONFIG.debug_load_processes {
                    debug!(
                        "[!] flash={:#010X}-{:#010X} process={:?} - couldn't allocate memory region of size >= {:#X}",
                        app_flash.as_ptr() as usize,
                        app_flash.as_ptr() as usize + app_flash.len() - 1,
                        process_name,
                        min_total_memory_size
                    );
                }
                return Err(ProcessLoadError::NotEnoughMemory);
            }
        };

        // Get a slice for the memory dedicated to the process. This can fail if
        // the MPU returns a region of memory that is not inside of the
        // `remaining_memory` slice passed to `create()` to allocate the
        // process's memory out of.
        let memory_start_offset = app_memory_start as usize - remaining_memory.as_ptr() as usize;
        // First split the remaining memory into a slice that contains the
        // process memory and a slice that will not be used by this process.
        let (app_memory_oversize, unused_memory) =
            remaining_memory.split_at_mut(memory_start_offset + app_memory_size);
        // Then since the process's memory need not start at the beginning of
        // the remaining slice given to create(), get a smaller slice as needed.
        let app_memory = app_memory_oversize
            .get_mut(memory_start_offset..)
            .ok_or(ProcessLoadError::InternalError)?;

        // Check if the memory region is valid for the process. If a process
        // included a fixed address for the start of RAM in its TBF header (this
        // field is optional, processes that are position independent do not
        // need a fixed address) then we check that we used the same address
        // when we allocated it in RAM.
        if let Some(fixed_memory_start) = tbf_header.get_fixed_address_ram() {
            let actual_address = app_memory.as_ptr() as u32;
            let expected_address = fixed_memory_start;
            if actual_address != expected_address {
                return Err(ProcessLoadError::MemoryAddressMismatch {
                    actual_address,
                    expected_address,
                });
            }
        }

        // Set the initial process-accessible memory to the amount specified by
        // the context switch implementation.
        let initial_app_brk = app_memory.as_ptr().add(min_process_memory_size);

        // Set the initial allow high water mark to the start of process memory
        // since no `allow` calls have been made yet.
        let initial_allow_high_water_mark = app_memory.as_ptr();

        // Set up initial grant region.
        let mut kernel_memory_break = app_memory.as_mut_ptr().add(app_memory.len());

        // Now that we know we have the space we can setup the grant
        // pointers.
        kernel_memory_break = kernel_memory_break.offset(-(grant_ptrs_offset as isize));

        // This is safe today, as MPU constraints ensure that `memory_start`
        // will always be aligned on at least a word boundary, and that
        // memory_size will be aligned on at least a word boundary, and
        // `grant_ptrs_offset` is a multiple of the word size. Thus,
        // `kernel_memory_break` must be word aligned. While this is unlikely to
        // change, it should be more proactively enforced.
        //
        // TODO: https://github.com/tock/tock/issues/1739
        #[allow(clippy::cast_ptr_alignment)]
        // Set all grant pointers to null.
        let opts =
            slice::from_raw_parts_mut(kernel_memory_break as *mut *const usize, grant_ptrs_num);
        for opt in opts.iter_mut() {
            *opt = ptr::null()
        }

        // Now that we know we have the space we can setup the memory for the
        // upcalls.
        kernel_memory_break = kernel_memory_break.offset(-(Self::CALLBACKS_OFFSET as isize));

        // This is safe today, as MPU constraints ensure that `memory_start`
        // will always be aligned on at least a word boundary, and that
        // memory_size will be aligned on at least a word boundary, and
        // `grant_ptrs_offset` is a multiple of the word size. Thus,
        // `kernel_memory_break` must be word aligned. While this is unlikely to
        // change, it should be more proactively enforced.
        //
        // TODO: https://github.com/tock/tock/issues/1739
        #[allow(clippy::cast_ptr_alignment)]
        // Set up ring buffer for upcalls to the process.
        let upcall_buf =
            slice::from_raw_parts_mut(kernel_memory_break as *mut Task, Self::CALLBACK_LEN);
        let tasks = RingBuffer::new(upcall_buf);

        // Last thing in the kernel region of process RAM is the process struct.
        kernel_memory_break = kernel_memory_break.offset(-(Self::PROCESS_STRUCT_OFFSET as isize));
        let process_struct_memory_location = kernel_memory_break;

        // Create the Process struct in the app grant region.
        let mut process: &mut Process<C> =
            &mut *(process_struct_memory_location as *mut Process<'static, C>);

        // Ask the kernel for a unique identifier for this process that is being
        // created.
        let unique_identifier = kernel.create_process_identifier();

        // Save copies of these in case the app was compiled for fixed addresses
        // for later debugging.
        let fixed_address_flash = tbf_header.get_fixed_address_flash();
        let fixed_address_ram = tbf_header.get_fixed_address_ram();

        process
            .app_id
            .set(AppId::new(kernel, unique_identifier, index));
        process.kernel = kernel;
        process.chip = chip;
        process.allow_high_water_mark = Cell::new(initial_allow_high_water_mark);
        process.memory = app_memory;
        process.header = tbf_header;
        process.kernel_memory_break = Cell::new(kernel_memory_break);
        process.app_break = Cell::new(initial_app_brk);

        process.flash = app_flash;

        process.stored_state = MapCell::new(Default::default());
        // Mark this process as unstarted
        process.state = ProcessStateCell::new(process.kernel);
        process.fault_response = fault_response;
        process.restart_count = Cell::new(0);

        process.mpu_config = MapCell::new(mpu_config);
        process.mpu_regions = [
            Cell::new(None),
            Cell::new(None),
            Cell::new(None),
            Cell::new(None),
            Cell::new(None),
            Cell::new(None),
        ];
        process.tasks = MapCell::new(tasks);
        process.process_name = process_name.unwrap_or("");

        process.debug = MapCell::new(ProcessDebug {
            fixed_address_flash: fixed_address_flash,
            fixed_address_ram: fixed_address_ram,
            app_heap_start_pointer: None,
            app_stack_start_pointer: None,
            app_stack_min_pointer: None,
            syscall_count: 0,
            last_syscall: None,
            dropped_upcall_count: 0,
            timeslice_expiration_count: 0,
        });

        let flash_protected_size = process.header.get_protected_size() as usize;
        let flash_app_start_addr = app_flash.as_ptr() as usize + flash_protected_size;

        process.tasks.map(|tasks| {
            tasks.enqueue(Task::FunctionCall(FunctionCall {
                source: FunctionCallSource::Kernel,
                pc: init_fn,
                argument0: flash_app_start_addr,
                argument1: process.memory.as_ptr() as usize,
                argument2: process.memory.len() as usize,
                argument3: process.app_break.get() as usize,
            }));
        });

        // Handle any architecture-specific requirements for a new process.
        //
        // NOTE! We have to ensure that the start of process-accessible memory
        // (`app_memory_start`) is word-aligned. Since we currently start
        // process-accessible memory at the beginning of the allocated memory
        // region, we trust the MPU to give us a word-aligned starting address.
        //
        // TODO: https://github.com/tock/tock/issues/1739
        match process.stored_state.map(|stored_state| {
            chip.userspace_kernel_boundary().initialize_process(
                app_memory_start,
                initial_app_brk,
                stored_state,
            )
        }) {
            Some(Ok(())) => {}
            _ => {
                if config::CONFIG.debug_load_processes {
                    debug!(
                        "[!] flash={:#010X}-{:#010X} process={:?} - couldn't initialize process",
                        app_flash.as_ptr() as usize,
                        app_flash.as_ptr() as usize + app_flash.len() - 1,
                        process_name
                    );
                }
                return Err(ProcessLoadError::InternalError);
            }
        };

        kernel.increment_work();

        // Return the process object and a remaining memory for processes slice.
        Ok((Some(process), unused_memory))
    }

    /// Restart the process, resetting all of its state and re-initializing
    /// it to start running.  Assumes the process is not running but is still in flash
    /// and still has its memory region allocated to it. This implements
    /// the mechanism of restart.
    fn restart(&self) -> Result<(), ErrorCode> {
        // We need a new process identifier for this process since the restarted
        // version is in effect a new process. This is also necessary to
        // invalidate any stored `AppId`s that point to the old version of the
        // process. However, the process has not moved locations in the
        // processes array, so we copy the existing index.
        let old_index = self.app_id.get().index;
        let new_identifier = self.kernel.create_process_identifier();
        self.app_id
            .set(AppId::new(self.kernel, new_identifier, old_index));

        // Reset debug information that is per-execution and not per-process.
        self.debug.map(|debug| {
            debug.syscall_count = 0;
            debug.last_syscall = None;
            debug.dropped_upcall_count = 0;
            debug.timeslice_expiration_count = 0;
        });

        // FLASH

        // We are going to start this process over again, so need the init_fn
        // location.
        let app_flash_address = self.flash_start();
        let init_fn = unsafe {
            app_flash_address.offset(self.header.get_init_function_offset() as isize) as usize
        };

        // Reset MPU region configuration.
        // TODO: ideally, this would be moved into a helper function used by both
        // create() and reset(), but process load debugging complicates this.
        // We just want to create new config with only flash and memory regions.
        let mut mpu_config: <<C as Chip>::MPU as MPU>::MpuConfig = Default::default();
        // Allocate MPU region for flash.
        let app_mpu_flash = self.chip.mpu().allocate_region(
            self.flash.as_ptr(),
            self.flash.len(),
            self.flash.len(),
            mpu::Permissions::ReadExecuteOnly,
            &mut mpu_config,
        );
        if app_mpu_flash.is_none() {
            // We were unable to allocate an MPU region for flash. This is very
            // unexpected since we previously ran this process. However, we
            // return now and leave the process faulted and it will not be
            // scheduled.
            return Err(ErrorCode::FAIL);
        }

        // RAM

        // Re-determine the minimum amount of RAM the kernel must allocate to the process
        // based on the specific requirements of the syscall implementation.
        let min_process_memory_size = self
            .chip
            .userspace_kernel_boundary()
            .initial_process_app_brk_size();

        // Recalculate initial_kernel_memory_size as was done in create()
        let grant_ptr_size = mem::size_of::<*const usize>();
        let grant_ptrs_num = self.kernel.get_grant_count_and_finalize();
        let grant_ptrs_offset = grant_ptrs_num * grant_ptr_size;

        let initial_kernel_memory_size =
            grant_ptrs_offset + Self::CALLBACKS_OFFSET + Self::PROCESS_STRUCT_OFFSET;

        let app_mpu_mem = self.chip.mpu().allocate_app_memory_region(
            self.memory.as_ptr() as *const u8,
            self.memory.len(),
            self.memory.len(), //we want exactly as much as we had before restart
            min_process_memory_size,
            initial_kernel_memory_size,
            mpu::Permissions::ReadWriteOnly,
            &mut mpu_config,
        );
        let (app_mpu_mem_start, app_mpu_mem_len) = match app_mpu_mem {
            Some((start, len)) => (start, len),
            None => {
                // We couldn't configure the MPU for the process. This shouldn't
                // happen since we were able to start the process before, but at
                // this point it is better to leave the app faulted and not
                // schedule it.
                return Err(ErrorCode::NOMEM);
            }
        };

        // Reset memory pointers now that we know the layout of the process
        // memory and know that we can configure the MPU.

        // app_brk is set based on minimum syscall size above the start of
        // memory.
        let app_brk = app_mpu_mem_start.wrapping_add(min_process_memory_size);
        self.app_break.set(app_brk);
        // kernel_brk is calculated backwards from the end of memory the size of
        // the initial kernel data structures.
        let kernel_brk = app_mpu_mem_start
            .wrapping_add(app_mpu_mem_len)
            .wrapping_sub(initial_kernel_memory_size);
        self.kernel_memory_break.set(kernel_brk);
        // High water mark for `allow`ed memory is reset to the start of the
        // process's memory region.
        self.allow_high_water_mark.set(app_mpu_mem_start);

        // Drop the old config and use the clean one
        self.mpu_config.replace(mpu_config);

        // Handle any architecture-specific requirements for a process when it
        // first starts (as it would when it is new).
        let ukb_init_process = self.stored_state.map_or(Err(()), |stored_state| unsafe {
            self.chip.userspace_kernel_boundary().initialize_process(
                app_mpu_mem_start,
                app_brk,
                stored_state,
            )
        });
        match ukb_init_process {
            Ok(()) => {}
            Err(_) => {
                // We couldn't initialize the architecture-specific
                // state for this process. This shouldn't happen since
                // the app was able to be started before, but at this
                // point the app is no longer valid. The best thing we
                // can do now is leave the app as still faulted and not
                // schedule it.
                return Err(ErrorCode::RESERVE);
            }
        };

        // And queue up this app to be restarted.
        let flash_protected_size = self.header.get_protected_size() as usize;
        let flash_app_start = app_flash_address as usize + flash_protected_size;

        // Mark the state as `Unstarted` for the scheduler.
        self.state.update(State::Unstarted);

        // Mark that we restarted this process.
        self.restart_count.increment();

        // Enqueue the initial function.
        self.tasks.map(|tasks| {
            tasks.enqueue(Task::FunctionCall(FunctionCall {
                source: FunctionCallSource::Kernel,
                pc: init_fn,
                argument0: flash_app_start,
                argument1: self.memory.as_ptr() as usize,
                argument2: self.memory.len() as usize,
                argument3: self.app_break.get() as usize,
            }));
        });

        // Mark that the process is ready to run.
        self.kernel.increment_work();

        Ok(())
    }

    /// Checks if the buffer represented by the passed in base pointer and size
    /// is within the RAM bounds currently exposed to the processes (i.e.
    /// ending at `app_break`). If this method returns `true`, the buffer
    /// is guaranteed to be accessible to the process and to not overlap with
    /// the grant region.
    fn in_app_owned_memory(&self, buf_start_addr: *const u8, size: usize) -> bool {
        let buf_end_addr = buf_start_addr.wrapping_add(size);

        buf_end_addr >= buf_start_addr
            && buf_start_addr >= self.mem_start()
            && buf_end_addr <= self.app_break.get()
    }

    /// Checks if the buffer represented by the passed in base pointer and size
    /// are within the readable region of an application's flash
    /// memory.  If this method returns true, the buffer
    /// is guaranteed to be readable to the process.
    fn in_app_flash_memory(&self, buf_start_addr: *const u8, size: usize) -> bool {
        let buf_end_addr = buf_start_addr.wrapping_add(size);

        buf_end_addr >= buf_start_addr
            && buf_start_addr >= self.flash_non_protected_start()
            && buf_end_addr <= self.flash_end()
    }

    /// Reset all `grant_ptr`s to NULL.
    // This is safe today, as MPU constraints ensure that `mem_end` will always
    // be aligned on at least a word boundary. While this is unlikely to
    // change, it should be more proactively enforced.
    //
    // TODO: https://github.com/tock/tock/issues/1739
    #[allow(clippy::cast_ptr_alignment)]
    unsafe fn grant_ptrs_reset(&self) {
        let grant_ptrs_num = self.kernel.get_grant_count_and_finalize();
        for grant_num in 0..grant_ptrs_num {
            let grant_num = grant_num as isize;
            let ctr_ptr = (self.mem_end() as *mut *mut usize).offset(-(grant_num + 1));
            write_volatile(ctr_ptr, ptr::null_mut());
        }
    }

    /// Check if the process is active.
    ///
    /// "Active" is defined as the process can resume executing in the future.
    /// This means its state in the `Process` struct is still valid, and that
    /// the kernel could resume its execution without completely restarting and
    /// resetting its state.
    ///
    /// A process is inactive if the kernel cannot resume its execution, such as
    /// if the process faults and is in an invalid state, or if the process
    /// explicitly exits.
    fn is_active(&self) -> bool {
        let current_state = self.state.get();
        current_state != State::Terminated && current_state != State::Faulted
    }
=======
>>>>>>> d44dc913
}<|MERGE_RESOLUTION|>--- conflicted
+++ resolved
@@ -12,52 +12,8 @@
 use crate::mem::{ReadOnlyAppSlice, ReadWriteAppSlice};
 use crate::platform::mpu::{self};
 use crate::sched::Kernel;
-<<<<<<< HEAD
-use crate::syscall::{self, Syscall, SyscallReturn, UserspaceKernelBoundary};
-use crate::upcall::{AppId, Upcall, UpcallId};
-
-// The completion code for a process if it faulted.
-const COMPLETION_FAULT: u32 = 0xffffffff;
-
-/// Errors that can occur when trying to load and create processes.
-pub enum ProcessLoadError {
-    /// The TBF header for the process could not be successfully parsed.
-    TbfHeaderParseFailure(tock_tbf::types::TbfParseError),
-
-    /// Not enough flash remaining to parse a process and its header.
-    NotEnoughFlash,
-
-    /// Not enough memory to meet the amount requested by a process. Modify the
-    /// process to request less memory, flash fewer processes, or increase the
-    /// size of the region your board reserves for process memory.
-    NotEnoughMemory,
-
-    /// A process was loaded with a length in flash that the MPU does not
-    /// support. The fix is probably to correct the process size, but this could
-    /// also be caused by a bad MPU implementation.
-    MpuInvalidFlashLength,
-
-    /// A process specified a fixed memory address that it needs its memory
-    /// range to start at, and the kernel did not or could not give the process
-    /// a memory region starting at that address.
-    MemoryAddressMismatch {
-        actual_address: u32,
-        expected_address: u32,
-    },
-
-    /// A process specified that its binary must start at a particular address,
-    /// and that is not the address the binary is actually placed at.
-    IncorrectFlashAddress {
-        actual_address: u32,
-        expected_address: u32,
-    },
-
-    /// Process loading error due (likely) to a bug in the kernel. If you get
-    /// this error please open a bug report.
-    InternalError,
-=======
 use crate::syscall::{self, Syscall, SyscallReturn};
-use crate::upcall::UpcallId;
+use crate::upcall::{Upcall, UpcallId};
 
 /// Userspace process identifier.
 ///
@@ -114,7 +70,6 @@
     /// process moved or otherwise ended, and this `ProcessId` is no longer
     /// valid.
     identifier: usize,
->>>>>>> d44dc913
 }
 
 impl PartialEq for ProcessId {
@@ -820,1818 +775,4 @@
     pub argument2: usize,
     pub argument3: usize,
     pub pc: usize,
-<<<<<<< HEAD
-}
-
-/// State for helping with debugging apps.
-///
-/// These pointers and counters are not strictly required for kernel operation,
-/// but provide helpful information when an app crashes.
-struct ProcessDebug {
-    /// If this process was compiled for fixed addresses, save the address
-    /// it must be at in flash. This is useful for debugging and saves having
-    /// to re-parse the entire TBF header.
-    fixed_address_flash: Option<u32>,
-
-    /// If this process was compiled for fixed addresses, save the address
-    /// it must be at in RAM. This is useful for debugging and saves having
-    /// to re-parse the entire TBF header.
-    fixed_address_ram: Option<u32>,
-
-    /// Where the process has started its heap in RAM.
-    app_heap_start_pointer: Option<*const u8>,
-
-    /// Where the start of the stack is for the process. If the kernel does the
-    /// PIC setup for this app then we know this, otherwise we need the app to
-    /// tell us where it put its stack.
-    app_stack_start_pointer: Option<*const u8>,
-
-    /// How low have we ever seen the stack pointer.
-    app_stack_min_pointer: Option<*const u8>,
-
-    /// How many syscalls have occurred since the process started.
-    syscall_count: usize,
-
-    /// What was the most recent syscall.
-    last_syscall: Option<Syscall>,
-
-    /// How many upcalls were dropped because the queue was insufficiently
-    /// long.
-    dropped_upcall_count: usize,
-
-    /// How many times this process has been paused because it exceeded its
-    /// timeslice.
-    timeslice_expiration_count: usize,
-}
-
-/// A type for userspace processes in Tock.
-pub struct Process<'a, C: 'static + Chip> {
-    /// Identifier of this process and the index of the process in the process
-    /// table.
-    app_id: Cell<AppId>,
-
-    /// Pointer to the main Kernel struct.
-    kernel: &'static Kernel,
-
-    /// Pointer to the struct that defines the actual chip the kernel is running
-    /// on. This is used because processes have subtle hardware-based
-    /// differences. Specifically, the actual syscall interface and how
-    /// processes are switched to is architecture-specific, and how memory must
-    /// be allocated for memory protection units is also hardware-specific.
-    chip: &'static C,
-
-    /// Application memory layout:
-    ///
-    /// ```text
-    ///     ╒════════ ← memory[memory.len()]
-    ///  ╔═ │ Grant Pointers
-    ///  ║  │ ──────
-    ///     │ Process Control Block
-    ///  D  │ ──────
-    ///  Y  │ Grant Regions
-    ///  N  │
-    ///  A  │   ↓
-    ///  M  │ ──────  ← kernel_memory_break
-    ///  I  │
-    ///  C  │ ──────  ← app_break               ═╗
-    ///     │                                    ║
-    ///  ║  │   ↑                                  A
-    ///  ║  │  Heap                              P C
-    ///  ╠═ │ ──────  ← app_heap_start           R C
-    ///     │  Data                              O E
-    ///  F  │ ──────  ← data_start_pointer       C S
-    ///  I  │ Stack                              E S
-    ///  X  │   ↓                                S I
-    ///  E  │                                    S B
-    ///  D  │ ──────  ← current_stack_pointer      L
-    ///     │                                    ║ E
-    ///  ╚═ ╘════════ ← memory[0]               ═╝
-    /// ```
-    ///
-    /// The process's memory.
-    memory: &'static mut [u8],
-
-    /// Pointer to the end of the allocated (and MPU protected) grant region.
-    kernel_memory_break: Cell<*const u8>,
-
-    /// Pointer to the end of process RAM that has been sbrk'd to the process.
-    app_break: Cell<*const u8>,
-
-    /// Pointer to high water mark for process buffers shared through `allow`
-    allow_high_water_mark: Cell<*const u8>,
-
-    /// Process flash segment. This is the region of nonvolatile flash that
-    /// the process occupies.
-    flash: &'static [u8],
-
-    /// Collection of pointers to the TBF header in flash.
-    header: tock_tbf::types::TbfHeader,
-
-    /// State saved on behalf of the process each time the app switches to the
-    /// kernel.
-    stored_state:
-        MapCell<<<C as Chip>::UserspaceKernelBoundary as UserspaceKernelBoundary>::StoredState>,
-
-    /// The current state of the app. The scheduler uses this to determine
-    /// whether it can schedule this app to execute.
-    ///
-    /// The `state` is used both for bookkeeping for the scheduler as well as
-    /// for enabling control by other parts of the system. The scheduler keeps
-    /// track of if a process is ready to run or not by switching between the
-    /// `Running` and `Yielded` states. The system can control the process by
-    /// switching it to a "stopped" state to prevent the scheduler from
-    /// scheduling it.
-    state: ProcessStateCell<'static>,
-
-    /// How to deal with Faults occurring in the process
-    fault_response: FaultResponse,
-
-    /// Configuration data for the MPU
-    mpu_config: MapCell<<<C as Chip>::MPU as MPU>::MpuConfig>,
-
-    /// MPU regions are saved as a pointer-size pair.
-    mpu_regions: [Cell<Option<mpu::Region>>; 6],
-
-    /// Essentially a list of upcalls that want to call functions in the
-    /// process.
-    tasks: MapCell<RingBuffer<'a, Task>>,
-
-    /// Count of how many times this process has entered the fault condition and
-    /// been restarted. This is used by some `ProcessRestartPolicy`s to
-    /// determine if the process should be restarted or not.
-    restart_count: Cell<usize>,
-
-    /// Name of the app.
-    process_name: &'static str,
-
-    /// Values kept so that we can print useful debug messages when apps fault.
-    debug: MapCell<ProcessDebug>,
-}
-
-impl<C: Chip> ProcessType for Process<'_, C> {
-    fn appid(&self) -> AppId {
-        self.app_id.get()
-    }
-
-    fn enqueue_task(&self, task: Task) -> bool {
-        // If this app is in a `Fault` state then we shouldn't schedule
-        // any work for it.
-        if !self.is_active() {
-            return false;
-        }
-
-        let ret = self.tasks.map_or(false, |tasks| tasks.enqueue(task));
-
-        // Make a note that we lost this upcall if the enqueue function
-        // fails.
-        if ret == false {
-            self.debug.map(|debug| {
-                debug.dropped_upcall_count += 1;
-            });
-        } else {
-            self.kernel.increment_work();
-        }
-
-        ret
-    }
-
-    fn ready(&self) -> bool {
-        self.tasks.map_or(false, |ring_buf| ring_buf.has_elements())
-            || self.state.get() == State::Running
-    }
-
-    fn remove_pending_upcalls(&self, upcall_id: UpcallId) {
-        self.tasks.map(|tasks| {
-            let count_before = tasks.len();
-            tasks.retain(|task| match task {
-                // Remove only tasks that are function calls with an id equal
-                // to `upcall_id`.
-                Task::FunctionCall(function_call) => match function_call.source {
-                    FunctionCallSource::Kernel => true,
-                    FunctionCallSource::Driver(id) => {
-                        if id != upcall_id {
-                            true
-                        } else {
-                            self.kernel.decrement_work();
-                            false
-                        }
-                    }
-                },
-                _ => true,
-            });
-            if config::CONFIG.trace_syscalls {
-                let count_after = tasks.len();
-                debug!(
-                    "[{:?}] remove_pending_upcalls[{:#x}:{}] = {} upcall(s) removed",
-                    self.appid(),
-                    upcall_id.driver_num,
-                    upcall_id.subscribe_num,
-                    count_before - count_after,
-                );
-            }
-        });
-    }
-
-    fn get_state(&self) -> State {
-        self.state.get()
-    }
-
-    fn set_yielded_state(&self) {
-        if self.state.get() == State::Running {
-            self.state.update(State::Yielded);
-        }
-    }
-
-    fn stop(&self) {
-        match self.state.get() {
-            State::Running => self.state.update(State::StoppedRunning),
-            State::Yielded => self.state.update(State::StoppedYielded),
-            _ => {} // Do nothing
-        }
-    }
-
-    fn resume(&self) {
-        match self.state.get() {
-            State::StoppedRunning => self.state.update(State::Running),
-            State::StoppedYielded => self.state.update(State::Yielded),
-            _ => {} // Do nothing
-        }
-    }
-
-    fn set_fault_state(&self) {
-        match self.fault_response {
-            FaultResponse::Panic => {
-                // process faulted. Panic and print status
-                self.state.update(State::Faulted);
-                panic!("Process {} had a fault", self.process_name);
-            }
-            FaultResponse::Restart(restart_policy) => {
-                // Apply the process policy for whether to try to restart
-                // on a fault. We sometimes don't want to (e.g., too
-                // many faults). If we decide to try to restart, the
-                // kernel applies its own policy for how to reuse the
-                // process: it may or may not restart the application.
-                if restart_policy.should_restart(self) {
-                    self.try_restart(COMPLETION_FAULT);
-                } else {
-                    self.terminate(COMPLETION_FAULT);
-                    self.state.update(State::Faulted);
-                }
-            }
-            FaultResponse::Stop => {
-                // This looks a lot like restart, except we just leave the app
-                // how it faulted and mark it as `Faulted`. By clearing
-                // all of the app's todo work it will not be scheduled, and
-                // clearing all of the grant regions will cause capsules to drop
-                // this app as well.
-                self.terminate(COMPLETION_FAULT);
-                self.state.update(State::Faulted);
-            }
-        }
-    }
-
-    fn try_restart(&self, completion_code: u32) {
-        // Terminate the process, freeing its state and removing any
-        // pending tasks from the scheduler's queue.
-        self.terminate(completion_code);
-
-        // If there is a kernel policy that controls restarts, it should be
-        // implemented here. For now, always restart.
-        let _res = self.restart();
-
-        // Decide what to do with res later. E.g., if we can't restart
-        // want to reclaim the process resources.
-    }
-
-    fn terminate(&self, _completion_code: u32) {
-        // Remove the tasks that were scheduled for the app from the
-        // amount of work queue.
-        let tasks_len = self.tasks.map_or(0, |tasks| tasks.len());
-        for _ in 0..tasks_len {
-            self.kernel.decrement_work();
-        }
-
-        // And remove those tasks
-        self.tasks.map(|tasks| {
-            tasks.empty();
-        });
-
-        // Clear any grant regions this app has setup with any capsules.
-        unsafe {
-            self.grant_ptrs_reset();
-        }
-
-        // Mark the app as stopped so the scheduler won't try to run it.
-        self.state.update(State::Terminated);
-    }
-
-    fn get_restart_count(&self) -> usize {
-        self.restart_count.get()
-    }
-
-    fn has_tasks(&self) -> bool {
-        self.tasks.map_or(false, |tasks| tasks.has_elements())
-    }
-
-    fn dequeue_task(&self) -> Option<Task> {
-        self.tasks.map_or(None, |tasks| {
-            tasks.dequeue().map(|cb| {
-                self.kernel.decrement_work();
-                cb
-            })
-        })
-    }
-
-    fn mem_start(&self) -> *const u8 {
-        self.memory.as_ptr()
-    }
-
-    fn mem_end(&self) -> *const u8 {
-        unsafe { self.memory.as_ptr().add(self.memory.len()) }
-    }
-
-    fn flash_start(&self) -> *const u8 {
-        self.flash.as_ptr()
-    }
-
-    fn flash_non_protected_start(&self) -> *const u8 {
-        ((self.flash.as_ptr() as usize) + self.header.get_protected_size() as usize) as *const u8
-    }
-
-    fn flash_end(&self) -> *const u8 {
-        unsafe { self.flash.as_ptr().add(self.flash.len()) }
-    }
-
-    fn kernel_memory_break(&self) -> *const u8 {
-        self.kernel_memory_break.get()
-    }
-
-    fn number_writeable_flash_regions(&self) -> usize {
-        self.header.number_writeable_flash_regions()
-    }
-
-    fn get_writeable_flash_region(&self, region_index: usize) -> (u32, u32) {
-        self.header.get_writeable_flash_region(region_index)
-    }
-
-    fn update_stack_start_pointer(&self, stack_pointer: *const u8) {
-        if stack_pointer >= self.mem_start() && stack_pointer < self.mem_end() {
-            self.debug.map(|debug| {
-                debug.app_stack_start_pointer = Some(stack_pointer);
-
-                // We also reset the minimum stack pointer because whatever value
-                // we had could be entirely wrong by now.
-                debug.app_stack_min_pointer = Some(stack_pointer);
-            });
-        }
-    }
-
-    fn update_heap_start_pointer(&self, heap_pointer: *const u8) {
-        if heap_pointer >= self.mem_start() && heap_pointer < self.mem_end() {
-            self.debug.map(|debug| {
-                debug.app_heap_start_pointer = Some(heap_pointer);
-            });
-        }
-    }
-
-    fn setup_mpu(&self) {
-        self.mpu_config.map(|config| {
-            self.chip.mpu().configure_mpu(&config, &self.appid());
-        });
-    }
-
-    fn add_mpu_region(
-        &self,
-        unallocated_memory_start: *const u8,
-        unallocated_memory_size: usize,
-        min_region_size: usize,
-    ) -> Option<mpu::Region> {
-        self.mpu_config.and_then(|mut config| {
-            let new_region = self.chip.mpu().allocate_region(
-                unallocated_memory_start,
-                unallocated_memory_size,
-                min_region_size,
-                mpu::Permissions::ReadWriteOnly,
-                &mut config,
-            );
-
-            if new_region.is_none() {
-                return None;
-            }
-
-            for region in self.mpu_regions.iter() {
-                if region.get().is_none() {
-                    region.set(new_region);
-                    return new_region;
-                }
-            }
-
-            // Not enough room in Process struct to store the MPU region.
-            None
-        })
-    }
-
-    fn sbrk(&self, increment: isize) -> Result<*const u8, Error> {
-        // Do not modify an inactive process.
-        if !self.is_active() {
-            return Err(Error::InactiveApp);
-        }
-
-        let new_break = unsafe { self.app_break.get().offset(increment) };
-        self.brk(new_break)
-    }
-
-    fn brk(&self, new_break: *const u8) -> Result<*const u8, Error> {
-        // Do not modify an inactive process.
-        if !self.is_active() {
-            return Err(Error::InactiveApp);
-        }
-
-        self.mpu_config
-            .map_or(Err(Error::KernelError), |mut config| {
-                if new_break < self.allow_high_water_mark.get() || new_break >= self.mem_end() {
-                    Err(Error::AddressOutOfBounds)
-                } else if new_break > self.kernel_memory_break.get() {
-                    Err(Error::OutOfMemory)
-                } else if let Err(_) = self.chip.mpu().update_app_memory_region(
-                    new_break,
-                    self.kernel_memory_break.get(),
-                    mpu::Permissions::ReadWriteOnly,
-                    &mut config,
-                ) {
-                    Err(Error::OutOfMemory)
-                } else {
-                    let old_break = self.app_break.get();
-                    self.app_break.set(new_break);
-                    self.chip.mpu().configure_mpu(&config, &self.appid());
-                    Ok(old_break)
-                }
-            })
-    }
-
-    fn subscribe(
-        &self,
-        driver_num: u32,
-        subscribe_num: u32,
-        upcall_ptr: *mut (),
-        appdata: usize,
-        driver_invoc_closure: &dyn Fn(Upcall) -> Result<Upcall, (Upcall, ErrorCode)>,
-    ) -> SyscallReturn {
-        if !self.is_active() {
-            // Do not operate on an inactive process
-            return SyscallReturn::SubscribeFailure(ErrorCode::FAIL, upcall_ptr, appdata);
-        }
-
-        // Construct the upcall pointer
-        //
-        // The pointer may be NULL, in which case this is a _null
-        // upcall_.
-        //
-        // The pointer is not verified to be in bounds of process
-        // accessible memory. If a process passes an invalid pointer
-        // (outside of its memory regions), the MPU must catch this
-        // memory access and fault the process accordingly.
-        let fn_ptr: Option<NonNull<()>> = NonNull::new(upcall_ptr);
-
-        // A upcall is identified by a tuple of the driver number
-        // and the subscribe number
-        let upcall_id = UpcallId {
-            driver_num,
-            subscribe_num,
-        };
-
-        // Construct the upcall struct
-        let upcall = Upcall::new(self.appid(), upcall_id, appdata, fn_ptr);
-
-        // Invoke the capsule
-        let driver_res = driver_invoc_closure(upcall);
-
-        match driver_res {
-            Err((returned_upcall, err)) => {
-                // The capsule has refused the subscribe operation,
-                // verify that it passed back the new upcall
-                if returned_upcall.app_id != self.appid()
-                    || returned_upcall.upcall_id != upcall_id
-                    || returned_upcall.appdata != appdata
-                    || returned_upcall.fn_ptr != fn_ptr
-                {
-                    // The capsule did not return the Upcall passed in
-                    //
-                    // TODO: How to handle this?
-                    panic!(
-                        "Driver {}, subscribe num {}: Upcall swapped in error case",
-                        driver_num, subscribe_num
-                    );
-                } else {
-                    // Capsule returned the correct Upcall
-
-                    // TODO: The capsule might have already scheduled
-                    // upcalls on the new instance, and we must not
-                    // clear upcalls on the previous instance in
-                    // this branch (capsule refused the subscribe
-                    // operation). However, if the two upcalls are
-                    // identical, we can't distinguish the two and
-                    // will cancel upcalls on _both_ the previous
-                    // and the new instance.
-                    self.remove_pending_upcalls(returned_upcall.upcall_id);
-
-                    SyscallReturn::SubscribeFailure(err, upcall_ptr, appdata)
-                }
-            }
-            Ok(returned_upcall) => {
-                // The capsule indicated that the subscribe operation
-                // succeeded and returned some other upcall
-                //
-                // Ensure that it belongs to the same process, driver
-                // and subdriver number
-                if returned_upcall.app_id != self.appid() || returned_upcall.upcall_id != upcall_id
-                {
-                    // The capsule returned some other Upcall
-                    //
-                    // TODO: how to handle this?
-                    panic!(
-                        "Driver {}, subscribe num {}: unknown Upcall returned",
-                        driver_num, subscribe_num
-                    );
-                } else {
-                    // The capsule returned a matching Upcall,
-                    // return it to userspace
-                    SyscallReturn::SubscribeSuccess(
-                        returned_upcall
-                            .fn_ptr
-                            .map_or(0x0 as *mut (), |nonnull| nonnull.as_ptr()),
-                        returned_upcall.appdata,
-                    )
-                }
-            }
-        }
-    }
-
-    #[allow(clippy::not_unsafe_ptr_arg_deref)]
-    fn build_readwrite_appslice(
-        &self,
-        buf_start_addr: *mut u8,
-        size: usize,
-    ) -> Result<ReadWriteAppSlice, ErrorCode> {
-        if !self.is_active() {
-            // Do not operate on an inactive process
-            return Err(ErrorCode::FAIL);
-        }
-
-        // A process is allowed to pass any pointer if the slice
-        // length is 0, as to revoke kernel access to a memory region
-        // without granting access to another one
-        if size == 0 {
-            // Clippy complains that we're deferencing a pointer in a
-            // public and safe function here. While we are not
-            // dereferencing the pointer here, we pass it along to an
-            // unsafe function, which is as dangerous (as it is likely
-            // to be dereferenced down the line).
-            //
-            // Relevant discussion:
-            // https://github.com/rust-lang/rust-clippy/issues/3045
-            //
-            // It should be fine to ignore the lint here, as a slice
-            // of length 0 will never allow dereferencing any memory
-            // in a safe manner.
-            //
-            // ### Safety
-            //
-            // We specific a zero-length buffer, so the implementation of
-            // `ReadWriteAppSlice` will handle any safety issues. Therefore, we
-            // can encapsulate the unsafe.
-            Ok(unsafe { ReadWriteAppSlice::new(buf_start_addr, 0, self.appid()) })
-        } else if self.in_app_owned_memory(buf_start_addr, size) {
-            // TODO: Check for buffer aliasing here
-
-            // Valid slice, we need to adjust the app's watermark
-            // note: in_app_owned_memory ensures this offset does not wrap
-            let buf_end_addr = buf_start_addr.wrapping_add(size);
-            let new_water_mark = cmp::max(self.allow_high_water_mark.get(), buf_end_addr);
-            self.allow_high_water_mark.set(new_water_mark);
-
-            // Clippy complains that we're deferencing a pointer in a
-            // public and safe function here. While we are not
-            // deferencing the pointer here, we pass it along to an
-            // unsafe function, which is as dangerous (as it is likely
-            // to be deferenced down the line).
-            //
-            // Relevant discussion:
-            // https://github.com/rust-lang/rust-clippy/issues/3045
-            //
-            // It should be fine to ignore the lint here, as long as
-            // we make sure that we're pointing towards userspace
-            // memory (verified using `in_app_owned_memory`) and
-            // respect alignment and other constraints of the Rust
-            // references created by ReadWriteAppSlice.
-            //
-            // ### Safety
-            //
-            // We encapsulate the unsafe here on the condition in the TODO
-            // above, as we must ensure that this `ReadWriteAppSlice` will be
-            // the only reference to this memory.
-            Ok(unsafe { ReadWriteAppSlice::new(buf_start_addr, size, self.appid()) })
-        } else {
-            Err(ErrorCode::INVAL)
-        }
-    }
-
-    #[allow(clippy::not_unsafe_ptr_arg_deref)]
-    fn build_readonly_appslice(
-        &self,
-        buf_start_addr: *const u8,
-        size: usize,
-    ) -> Result<ReadOnlyAppSlice, ErrorCode> {
-        if !self.is_active() {
-            // Do not operate on an inactive process
-            return Err(ErrorCode::FAIL);
-        }
-
-        // A process is allowed to pass any pointer if the slice
-        // length is 0, as to revoke kernel access to a memory region
-        // without granting access to another one
-        if size == 0 {
-            // Clippy complains that we're deferencing a pointer in a
-            // public and safe function here. While we are not
-            // deferencing the pointer here, we pass it along to an
-            // unsafe function, which is as dangerous (as it is likely
-            // to be deferenced down the line).
-            //
-            // Relevant discussion:
-            // https://github.com/rust-lang/rust-clippy/issues/3045
-            //
-            // It should be fine to ignore the lint here, as a slice
-            // of length 0 will never allow dereferencing any memory
-            // in a safe manner.
-            //
-            // ### Safety
-            //
-            // We specific a zero-length buffer, so the implementation of
-            // `ReadOnlyAppSlice` will handle any safety issues. Therefore, we
-            // can encapsulate the unsafe.
-            Ok(unsafe { ReadOnlyAppSlice::new(buf_start_addr, 0, self.appid()) })
-        } else if self.in_app_owned_memory(buf_start_addr, size)
-            || self.in_app_flash_memory(buf_start_addr, size)
-        {
-            // TODO: Check for buffer aliasing here
-
-            // Valid slice, we need to adjust the app's watermark
-            // note: in_app_owned_memory ensures this offset does not wrap
-            let buf_end_addr = buf_start_addr.wrapping_add(size);
-            let new_water_mark = cmp::max(self.allow_high_water_mark.get(), buf_end_addr);
-            self.allow_high_water_mark.set(new_water_mark);
-
-            // Clippy complains that we're deferencing a pointer in a
-            // public and safe function here. While we are not
-            // deferencing the pointer here, we pass it along to an
-            // unsafe function, which is as dangerous (as it is likely
-            // to be deferenced down the line).
-            //
-            // Relevant discussion:
-            // https://github.com/rust-lang/rust-clippy/issues/3045
-            //
-            // It should be fine to ignore the lint here, as long as
-            // we make sure that we're pointing towards userspace
-            // memory (verified using `in_app_owned_memory` or
-            // `in_app_flash_memory`) and respect alignment and other
-            // constraints of the Rust references created by
-            // ReadWriteAppSlice.
-            //
-            // ### Safety
-            //
-            // We encapsulate the unsafe here on the condition in the TODO
-            // above, as we must ensure that this `ReadOnlyAppSlice` will be
-            // the only reference to this memory.
-            Ok(unsafe { ReadOnlyAppSlice::new(buf_start_addr, size, self.appid()) })
-        } else {
-            Err(ErrorCode::INVAL)
-        }
-    }
-
-    unsafe fn set_byte(&self, addr: *mut u8, value: u8) -> bool {
-        if self.in_app_owned_memory(addr, 1) {
-            // We verify that this will only write process-accessible memory,
-            // but this can still be undefined behavior if something else holds
-            // a reference to this memory.
-            *addr = value;
-            true
-        } else {
-            false
-        }
-    }
-
-    fn alloc(&self, size: usize, align: usize) -> Option<NonNull<u8>> {
-        // Do not modify an inactive process.
-        if !self.is_active() {
-            return None;
-        }
-
-        self.mpu_config.and_then(|mut config| {
-            // First, compute the candidate new pointer. Note that at this
-            // point we have not yet checked whether there is space for
-            // this allocation or that it meets alignment requirements.
-            let new_break_unaligned = self
-                .kernel_memory_break
-                .get()
-                .wrapping_offset(-(size as isize));
-
-            // The alignment must be a power of two, 2^a. The expression
-            // `!(align - 1)` then returns a mask with leading ones,
-            // followed by `a` trailing zeros.
-            let alignment_mask = !(align - 1);
-            let new_break = (new_break_unaligned as usize & alignment_mask) as *const u8;
-
-            // Verify there is space for this allocation
-            if new_break < self.app_break.get() {
-                None
-            // Verify it didn't wrap around
-            } else if new_break > self.kernel_memory_break.get() {
-                None
-            } else if let Err(_) = self.chip.mpu().update_app_memory_region(
-                self.app_break.get(),
-                new_break,
-                mpu::Permissions::ReadWriteOnly,
-                &mut config,
-            ) {
-                None
-            } else {
-                self.kernel_memory_break.set(new_break);
-                unsafe {
-                    // Two unsafe steps here, both okay as we just made this pointer
-                    Some(NonNull::new_unchecked(new_break as *mut u8))
-                }
-            }
-        })
-    }
-
-    unsafe fn free(&self, _: *mut u8) {}
-
-    // This is safe today, as MPU constraints ensure that `mem_end` will always
-    // be aligned on at least a word boundary. While this is unlikely to
-    // change, it should be more proactively enforced.
-    //
-    // TODO: https://github.com/tock/tock/issues/1739
-    #[allow(clippy::cast_ptr_alignment)]
-    fn get_grant_ptr(&self, grant_num: usize) -> Option<*mut u8> {
-        // Do not try to access the grant region of inactive process.
-        if !self.is_active() {
-            return None;
-        }
-
-        // Sanity check the argument
-        if grant_num >= self.kernel.get_grant_count_and_finalize() {
-            return None;
-        }
-
-        let grant_num = grant_num as isize;
-        let grant_pointer = unsafe {
-            let grant_pointer_array = self.mem_end() as *const *mut u8;
-            *grant_pointer_array.offset(-(grant_num + 1))
-        };
-        Some(grant_pointer)
-    }
-
-    // This is safe today, as MPU constraints ensure that `mem_end` will always
-    // be aligned on at least a word boundary. While this is unlikely to
-    // change, it should be more proactively enforced.
-    //
-    // TODO: https://github.com/tock/tock/issues/1739
-    #[allow(clippy::cast_ptr_alignment)]
-    unsafe fn set_grant_ptr(&self, grant_num: usize, grant_ptr: *mut u8) {
-        let grant_num = grant_num as isize;
-        let grant_pointer_array = self.mem_end() as *mut *mut u8;
-        let grant_pointer_pointer = grant_pointer_array.offset(-(grant_num + 1));
-        *grant_pointer_pointer = grant_ptr;
-    }
-
-    fn get_process_name(&self) -> &'static str {
-        self.process_name
-    }
-
-    fn set_syscall_return_value(&self, return_value: SyscallReturn) {
-        match self.stored_state.map(|stored_state| unsafe {
-            // Actually set the return value for a particular process.
-            //
-            // The UKB implementation uses the bounds of process-accessible
-            // memory to verify that any memory changes are valid. Here, the
-            // unsafe promise we are making is that the bounds passed to the UKB
-            // are correct.
-            self.chip
-                .userspace_kernel_boundary()
-                .set_syscall_return_value(
-                    self.memory.as_ptr(),
-                    self.app_break.get(),
-                    stored_state,
-                    return_value,
-                )
-        }) {
-            Some(Ok(())) => {
-                // If we get an `Ok` we are all set.
-            }
-
-            Some(Err(())) => {
-                // If we get an `Err`, then the UKB implementation could not set
-                // the return value, likely because the process's stack is no
-                // longer accessible to it. All we can do is fault.
-                self.set_fault_state();
-            }
-
-            None => {
-                // We should never be here since `stored_state` should always be
-                // occupied.
-                self.set_fault_state();
-            }
-        }
-    }
-
-    fn set_process_function(&self, callback: FunctionCall) {
-        // See if we can actually enqueue this function for this process.
-        // Architecture-specific code handles actually doing this since the
-        // exact method is both architecture- and implementation-specific.
-        //
-        // This can fail, for example if the process does not have enough memory
-        // remaining.
-        match self.stored_state.map(|stored_state| {
-            // Let the UKB implementation handle setting the process's PC so
-            // that the process executes the upcall function. We encapsulate
-            // unsafe here because we are guaranteeing that the memory bounds
-            // passed to `set_process_function` are correct.
-            unsafe {
-                self.chip.userspace_kernel_boundary().set_process_function(
-                    self.memory.as_ptr(),
-                    self.app_break.get(),
-                    stored_state,
-                    callback,
-                )
-            }
-        }) {
-            Some(Ok(())) => {
-                // If we got an `Ok` we are all set and should mark that this
-                // process is ready to be scheduled.
-
-                // Move this process to the "running" state so the scheduler
-                // will schedule it.
-                self.state.update(State::Running);
-            }
-
-            Some(Err(())) => {
-                // If we got an Error, then there was likely not enough room on
-                // the stack to allow the process to execute this function given
-                // the details of the particular architecture this is running
-                // on. This process has essentially faulted, so we mark it as
-                // such.
-                self.set_fault_state();
-            }
-
-            None => {
-                // We should never be here since `stored_state` should always be
-                // occupied.
-                self.set_fault_state();
-            }
-        }
-    }
-
-    fn switch_to(&self) -> Option<syscall::ContextSwitchReason> {
-        // Cannot switch to an invalid process
-        if !self.is_active() {
-            return None;
-        }
-
-        let (switch_reason, stack_pointer) =
-            self.stored_state.map_or((None, None), |stored_state| {
-                // Switch to the process. We guarantee that the memory pointers
-                // we pass are valid, ensuring this context switch is safe.
-                // Therefore we encapsulate the `unsafe`.
-                unsafe {
-                    let (switch_reason, optional_stack_pointer) =
-                        self.chip.userspace_kernel_boundary().switch_to_process(
-                            self.memory.as_ptr(),
-                            self.app_break.get(),
-                            stored_state,
-                        );
-                    (Some(switch_reason), optional_stack_pointer)
-                }
-            });
-
-        // If the UKB implementation passed us a stack pointer, update our
-        // debugging state. This is completely optional.
-        stack_pointer.map(|sp| {
-            self.debug.map(|debug| {
-                match debug.app_stack_min_pointer {
-                    None => debug.app_stack_min_pointer = Some(sp),
-                    Some(asmp) => {
-                        // Update max stack depth if needed.
-                        if sp < asmp {
-                            debug.app_stack_min_pointer = Some(sp);
-                        }
-                    }
-                }
-            });
-        });
-
-        switch_reason
-    }
-
-    fn debug_syscall_count(&self) -> usize {
-        self.debug.map_or(0, |debug| debug.syscall_count)
-    }
-
-    fn debug_dropped_upcall_count(&self) -> usize {
-        self.debug.map_or(0, |debug| debug.dropped_upcall_count)
-    }
-
-    fn debug_timeslice_expiration_count(&self) -> usize {
-        self.debug
-            .map_or(0, |debug| debug.timeslice_expiration_count)
-    }
-
-    fn debug_timeslice_expired(&self) {
-        self.debug
-            .map(|debug| debug.timeslice_expiration_count += 1);
-    }
-
-    fn debug_syscall_called(&self, last_syscall: Syscall) {
-        self.debug.map(|debug| {
-            debug.syscall_count += 1;
-            debug.last_syscall = Some(last_syscall);
-        });
-    }
-
-    fn print_memory_map(&self, writer: &mut dyn Write) {
-        // Flash
-        let flash_end = self.flash.as_ptr().wrapping_add(self.flash.len()) as usize;
-        let flash_start = self.flash.as_ptr() as usize;
-        let flash_protected_size = self.header.get_protected_size() as usize;
-        let flash_app_start = flash_start + flash_protected_size;
-        let flash_app_size = flash_end - flash_app_start;
-
-        // SRAM addresses
-        let sram_end = self.memory.as_ptr().wrapping_add(self.memory.len()) as usize;
-        let sram_grant_start = self.kernel_memory_break.get() as usize;
-        let sram_heap_end = self.app_break.get() as usize;
-        let sram_heap_start: Option<usize> = self.debug.map_or(None, |debug| {
-            debug.app_heap_start_pointer.map(|p| p as usize)
-        });
-        let sram_stack_start: Option<usize> = self.debug.map_or(None, |debug| {
-            debug.app_stack_start_pointer.map(|p| p as usize)
-        });
-        let sram_stack_bottom: Option<usize> = self.debug.map_or(None, |debug| {
-            debug.app_stack_min_pointer.map(|p| p as usize)
-        });
-        let sram_start = self.memory.as_ptr() as usize;
-
-        // SRAM sizes
-        let sram_grant_size = sram_end - sram_grant_start;
-        let sram_grant_allocated = sram_end - sram_grant_start;
-
-        // application statistics
-        let events_queued = self.tasks.map_or(0, |tasks| tasks.len());
-        let syscall_count = self.debug.map_or(0, |debug| debug.syscall_count);
-        let last_syscall = self.debug.map(|debug| debug.last_syscall);
-        let dropped_upcall_count = self.debug.map_or(0, |debug| debug.dropped_upcall_count);
-        let restart_count = self.restart_count.get();
-
-        let _ = writer.write_fmt(format_args!(
-            "\
-             𝐀𝐩𝐩: {}   -   [{:?}]\
-             \r\n Events Queued: {}   Syscall Count: {}   Dropped Upcall Count: {}\
-             \r\n Restart Count: {}\r\n",
-            self.process_name,
-            self.state.get(),
-            events_queued,
-            syscall_count,
-            dropped_upcall_count,
-            restart_count,
-        ));
-
-        let _ = match last_syscall {
-            Some(syscall) => writer.write_fmt(format_args!(" Last Syscall: {:?}\r\n", syscall)),
-            None => writer.write_str(" Last Syscall: None\r\n"),
-        };
-
-        let _ = writer.write_fmt(format_args!(
-            "\
-             \r\n\
-             \r\n ╔═══════════╤══════════════════════════════════════════╗\
-             \r\n ║  Address  │ Region Name    Used | Allocated (bytes)  ║\
-             \r\n ╚{:#010X}═╪══════════════════════════════════════════╝\
-             \r\n             │ ▼ Grant      {:6} | {:6}{}\
-             \r\n  {:#010X} ┼───────────────────────────────────────────\
-             \r\n             │ Unused\
-             \r\n  {:#010X} ┼───────────────────────────────────────────",
-            sram_end,
-            sram_grant_size,
-            sram_grant_allocated,
-            exceeded_check(sram_grant_size, sram_grant_allocated),
-            sram_grant_start,
-            sram_heap_end,
-        ));
-
-        match sram_heap_start {
-            Some(sram_heap_start) => {
-                let sram_heap_size = sram_heap_end - sram_heap_start;
-                let sram_heap_allocated = sram_grant_start - sram_heap_start;
-
-                let _ = writer.write_fmt(format_args!(
-                    "\
-                     \r\n             │ ▲ Heap       {:6} | {:6}{}     S\
-                     \r\n  {:#010X} ┼─────────────────────────────────────────── R",
-                    sram_heap_size,
-                    sram_heap_allocated,
-                    exceeded_check(sram_heap_size, sram_heap_allocated),
-                    sram_heap_start,
-                ));
-            }
-            None => {
-                let _ = writer.write_str(
-                    "\
-                     \r\n             │ ▲ Heap            ? |      ?               S\
-                     \r\n  ?????????? ┼─────────────────────────────────────────── R",
-                );
-            }
-        }
-
-        match (sram_heap_start, sram_stack_start) {
-            (Some(sram_heap_start), Some(sram_stack_start)) => {
-                let sram_data_size = sram_heap_start - sram_stack_start;
-                let sram_data_allocated = sram_data_size as usize;
-
-                let _ = writer.write_fmt(format_args!(
-                    "\
-                     \r\n             │ Data         {:6} | {:6}               A",
-                    sram_data_size, sram_data_allocated,
-                ));
-            }
-            _ => {
-                let _ = writer.write_str(
-                    "\
-                     \r\n             │ Data              ? |      ?               A",
-                );
-            }
-        }
-
-        match (sram_stack_start, sram_stack_bottom) {
-            (Some(sram_stack_start), Some(sram_stack_bottom)) => {
-                let sram_stack_size = sram_stack_start - sram_stack_bottom;
-                let sram_stack_allocated = sram_stack_start - sram_start;
-
-                let _ = writer.write_fmt(format_args!(
-                    "\
-                     \r\n  {:#010X} ┼─────────────────────────────────────────── M\
-                     \r\n             │ ▼ Stack      {:6} | {:6}{}",
-                    sram_stack_start,
-                    sram_stack_size,
-                    sram_stack_allocated,
-                    exceeded_check(sram_stack_size, sram_stack_allocated),
-                ));
-            }
-            _ => {
-                let _ = writer.write_str(
-                    "\
-                     \r\n  ?????????? ┼─────────────────────────────────────────── M\
-                     \r\n             │ ▼ Stack           ? |      ?",
-                );
-            }
-        }
-
-        let _ = writer.write_fmt(format_args!(
-            "\
-             \r\n  {:#010X} ┼───────────────────────────────────────────\
-             \r\n             │ Unused\
-             \r\n  {:#010X} ┴───────────────────────────────────────────\
-             \r\n             .....\
-             \r\n  {:#010X} ┬─────────────────────────────────────────── F\
-             \r\n             │ App Flash    {:6}                        L\
-             \r\n  {:#010X} ┼─────────────────────────────────────────── A\
-             \r\n             │ Protected    {:6}                        S\
-             \r\n  {:#010X} ┴─────────────────────────────────────────── H\
-             \r\n",
-            sram_stack_bottom.unwrap_or(0),
-            sram_start,
-            flash_end,
-            flash_app_size,
-            flash_app_start,
-            flash_protected_size,
-            flash_start
-        ));
-    }
-
-    fn print_full_process(&self, writer: &mut dyn Write) {
-        self.print_memory_map(writer);
-
-        self.stored_state.map(|stored_state| {
-            // We guarantee the memory bounds pointers provided to the UKB are
-            // correct.
-            unsafe {
-                self.chip.userspace_kernel_boundary().print_context(
-                    self.memory.as_ptr(),
-                    self.app_break.get(),
-                    stored_state,
-                    writer,
-                );
-            }
-        });
-
-        // Display grant information.
-        let number_grants = self.kernel.get_grant_count_and_finalize();
-        let _ = writer.write_fmt(format_args!(
-            "\
-             \r\n Total number of grant regions defined: {}\r\n",
-            self.kernel.get_grant_count_and_finalize()
-        ));
-        let rows = (number_grants + 2) / 3;
-        // Iterate each grant and show its address.
-        for i in 0..rows {
-            for j in 0..3 {
-                let index = i + (rows * j);
-                if index >= number_grants {
-                    break;
-                }
-
-                match self.get_grant_ptr(index) {
-                    Some(ptr) => {
-                        if ptr.is_null() {
-                            let _ =
-                                writer.write_fmt(format_args!("  Grant {:>2}: --        ", index));
-                        } else {
-                            let _ =
-                                writer.write_fmt(format_args!("  Grant {:>2}: {:p}", index, ptr));
-                        }
-                    }
-                    None => {
-                        // Don't display if the grant ptr is completely invalid.
-                    }
-                }
-            }
-            let _ = writer.write_fmt(format_args!("\r\n"));
-        }
-
-        // Display the current state of the MPU for this process.
-        self.mpu_config.map(|config| {
-            let _ = writer.write_fmt(format_args!("{}", config));
-        });
-
-        // Print a helpful message on how to re-compile a process to view the
-        // listing file. If a process is PIC, then we also need to print the
-        // actual addresses the process executed at so that the .lst file can be
-        // generated for those addresses. If the process was already compiled
-        // for a fixed address, then just generating a .lst file is fine.
-
-        self.debug.map(|debug| {
-            if debug.fixed_address_flash.is_some() {
-                // Fixed addresses, can just run `make lst`.
-                let _ = writer.write_fmt(format_args!(
-                    "\
-                     \r\nTo debug, run `make lst` in the app's folder\
-                     \r\nand open the arch.{:#x}.{:#x}.lst file.\r\n\r\n",
-                    debug.fixed_address_flash.unwrap_or(0),
-                    debug.fixed_address_ram.unwrap_or(0)
-                ));
-            } else {
-                // PIC, need to specify the addresses.
-                let sram_start = self.memory.as_ptr() as usize;
-                let flash_start = self.flash.as_ptr() as usize;
-                let flash_init_fn = flash_start + self.header.get_init_function_offset() as usize;
-
-                let _ = writer.write_fmt(format_args!(
-                    "\
-                     \r\nTo debug, run `make debug RAM_START={:#x} FLASH_INIT={:#x}`\
-                     \r\nin the app's folder and open the .lst file.\r\n\r\n",
-                    sram_start, flash_init_fn
-                ));
-            }
-        });
-    }
-}
-
-fn exceeded_check(size: usize, allocated: usize) -> &'static str {
-    if size > allocated {
-        " EXCEEDED!"
-    } else {
-        "          "
-    }
-}
-
-impl<C: 'static + Chip> Process<'_, C> {
-    // Memory offset for upcall ring buffer (10 element length).
-    const CALLBACK_LEN: usize = 10;
-    const CALLBACKS_OFFSET: usize = mem::size_of::<Task>() * Self::CALLBACK_LEN;
-
-    // Memory offset to make room for this process's metadata.
-    const PROCESS_STRUCT_OFFSET: usize = mem::size_of::<Process<C>>();
-
-    pub(crate) unsafe fn create(
-        kernel: &'static Kernel,
-        chip: &'static C,
-        app_flash: &'static [u8],
-        header_length: usize,
-        app_version: u16,
-        remaining_memory: &'static mut [u8],
-        fault_response: FaultResponse,
-        index: usize,
-    ) -> Result<(Option<&'static dyn ProcessType>, &'static mut [u8]), ProcessLoadError> {
-        // Get a slice for just the app header.
-        let header_flash = app_flash
-            .get(0..header_length as usize)
-            .ok_or(ProcessLoadError::NotEnoughFlash)?;
-
-        // Parse the full TBF header to see if this is a valid app. If the
-        // header can't parse, we will error right here.
-        let tbf_header = tock_tbf::parse::parse_tbf_header(header_flash, app_version)?;
-
-        // First thing: check that the process is at the correct location in
-        // flash if the TBF header specified a fixed address. If there is a
-        // mismatch we catch that early.
-        if let Some(fixed_flash_start) = tbf_header.get_fixed_address_flash() {
-            // The flash address in the header is based on the app binary,
-            // so we need to take into account the header length.
-            let actual_address = app_flash.as_ptr() as u32 + tbf_header.get_protected_size();
-            let expected_address = fixed_flash_start;
-            if actual_address != expected_address {
-                return Err(ProcessLoadError::IncorrectFlashAddress {
-                    actual_address,
-                    expected_address,
-                });
-            }
-        }
-
-        let process_name = tbf_header.get_package_name();
-
-        // If this isn't an app (i.e. it is padding) or it is an app but it
-        // isn't enabled, then we can skip it and do not create a `Process`
-        // object.
-        if !tbf_header.is_app() || !tbf_header.enabled() {
-            if config::CONFIG.debug_load_processes {
-                if !tbf_header.is_app() {
-                    debug!(
-                        "Padding in flash={:#010X}-{:#010X}",
-                        app_flash.as_ptr() as usize,
-                        app_flash.as_ptr() as usize + app_flash.len() - 1
-                    );
-                }
-                if !tbf_header.enabled() {
-                    debug!(
-                        "Process not enabled flash={:#010X}-{:#010X} process={:?}",
-                        app_flash.as_ptr() as usize,
-                        app_flash.as_ptr() as usize + app_flash.len() - 1,
-                        process_name
-                    );
-                }
-            }
-            // Return no process and the full memory slice we were given.
-            return Ok((None, remaining_memory));
-        }
-
-        // Otherwise, actually load the app.
-        let process_ram_requested_size = tbf_header.get_minimum_app_ram_size() as usize;
-        let init_fn = app_flash
-            .as_ptr()
-            .offset(tbf_header.get_init_function_offset() as isize) as usize;
-
-        // Initialize MPU region configuration.
-        let mut mpu_config: <<C as Chip>::MPU as MPU>::MpuConfig = Default::default();
-
-        // Allocate MPU region for flash.
-        if chip
-            .mpu()
-            .allocate_region(
-                app_flash.as_ptr(),
-                app_flash.len(),
-                app_flash.len(),
-                mpu::Permissions::ReadExecuteOnly,
-                &mut mpu_config,
-            )
-            .is_none()
-        {
-            if config::CONFIG.debug_load_processes {
-                debug!(
-                    "[!] flash={:#010X}-{:#010X} process={:?} - couldn't allocate MPU region for flash",
-                    app_flash.as_ptr() as usize,
-                    app_flash.as_ptr() as usize + app_flash.len() - 1,
-                    process_name
-                );
-            }
-            return Err(ProcessLoadError::MpuInvalidFlashLength);
-        }
-
-        // Determine how much space we need in the application's
-        // memory space just for kernel and grant state. We need to make
-        // sure we allocate enough memory just for that.
-
-        // Make room for grant pointers.
-        let grant_ptr_size = mem::size_of::<*const usize>();
-        let grant_ptrs_num = kernel.get_grant_count_and_finalize();
-        let grant_ptrs_offset = grant_ptrs_num * grant_ptr_size;
-
-        // Initial size of the kernel-owned part of process memory can be
-        // calculated directly based on the initial size of all kernel-owned
-        // data structures.
-        let initial_kernel_memory_size =
-            grant_ptrs_offset + Self::CALLBACKS_OFFSET + Self::PROCESS_STRUCT_OFFSET;
-
-        // By default we start with the initial size of process-accessible
-        // memory set to 0. This maximizes the flexibility that processes have
-        // to allocate their memory as they see fit. If a process needs more
-        // accessible memory it must use the `brk` memop syscalls to request more
-        // memory.
-        //
-        // We must take into account any process-accessible memory required by
-        // the context switching implementation and allocate at least that much
-        // memory so that we can successfully switch to the process. This is
-        // architecture and implementation specific, so we query that now.
-        let min_process_memory_size = chip
-            .userspace_kernel_boundary()
-            .initial_process_app_brk_size();
-
-        // We have to ensure that we at least ask the MPU for
-        // `min_process_memory_size` so that we can be sure that `app_brk` is
-        // not set inside the kernel-owned memory region. Now, in practice,
-        // processes should not request 0 (or very few) bytes of memory in their
-        // TBF header (i.e. `process_ram_requested_size` will almost always be
-        // much larger than `min_process_memory_size`), as they are unlikely to
-        // work with essentially no available memory. But, we still must protect
-        // for that case.
-        let min_process_ram_size = cmp::max(process_ram_requested_size, min_process_memory_size);
-
-        // Minimum memory size for the process.
-        let min_total_memory_size = min_process_ram_size + initial_kernel_memory_size;
-
-        // Check if this process requires a fixed memory start address. If so,
-        // try to adjust the memory region to work for this process.
-        //
-        // Right now, we only support skipping some RAM and leaving a chunk
-        // unused so that the memory region starts where the process needs it
-        // to.
-        let remaining_memory = if let Some(fixed_memory_start) = tbf_header.get_fixed_address_ram()
-        {
-            // The process does have a fixed address.
-            if fixed_memory_start == remaining_memory.as_ptr() as u32 {
-                // Address already matches.
-                remaining_memory
-            } else if fixed_memory_start > remaining_memory.as_ptr() as u32 {
-                // Process wants a memory address farther in memory. Try to
-                // advance the memory region to make the address match.
-                let diff = (fixed_memory_start - remaining_memory.as_ptr() as u32) as usize;
-                if diff > remaining_memory.len() {
-                    // We ran out of memory.
-                    let actual_address =
-                        remaining_memory.as_ptr() as u32 + remaining_memory.len() as u32 - 1;
-                    let expected_address = fixed_memory_start;
-                    return Err(ProcessLoadError::MemoryAddressMismatch {
-                        actual_address,
-                        expected_address,
-                    });
-                } else {
-                    // Change the memory range to start where the process
-                    // requested it.
-                    remaining_memory
-                        .get_mut(diff..)
-                        .ok_or(ProcessLoadError::InternalError)?
-                }
-            } else {
-                // Address is earlier in memory, nothing we can do.
-                let actual_address = remaining_memory.as_ptr() as u32;
-                let expected_address = fixed_memory_start;
-                return Err(ProcessLoadError::MemoryAddressMismatch {
-                    actual_address,
-                    expected_address,
-                });
-            }
-        } else {
-            remaining_memory
-        };
-
-        // Determine where process memory will go and allocate MPU region for
-        // app-owned memory.
-        let (app_memory_start, app_memory_size) = match chip.mpu().allocate_app_memory_region(
-            remaining_memory.as_ptr() as *const u8,
-            remaining_memory.len(),
-            min_total_memory_size,
-            min_process_memory_size,
-            initial_kernel_memory_size,
-            mpu::Permissions::ReadWriteOnly,
-            &mut mpu_config,
-        ) {
-            Some((memory_start, memory_size)) => (memory_start, memory_size),
-            None => {
-                // Failed to load process. Insufficient memory.
-                if config::CONFIG.debug_load_processes {
-                    debug!(
-                        "[!] flash={:#010X}-{:#010X} process={:?} - couldn't allocate memory region of size >= {:#X}",
-                        app_flash.as_ptr() as usize,
-                        app_flash.as_ptr() as usize + app_flash.len() - 1,
-                        process_name,
-                        min_total_memory_size
-                    );
-                }
-                return Err(ProcessLoadError::NotEnoughMemory);
-            }
-        };
-
-        // Get a slice for the memory dedicated to the process. This can fail if
-        // the MPU returns a region of memory that is not inside of the
-        // `remaining_memory` slice passed to `create()` to allocate the
-        // process's memory out of.
-        let memory_start_offset = app_memory_start as usize - remaining_memory.as_ptr() as usize;
-        // First split the remaining memory into a slice that contains the
-        // process memory and a slice that will not be used by this process.
-        let (app_memory_oversize, unused_memory) =
-            remaining_memory.split_at_mut(memory_start_offset + app_memory_size);
-        // Then since the process's memory need not start at the beginning of
-        // the remaining slice given to create(), get a smaller slice as needed.
-        let app_memory = app_memory_oversize
-            .get_mut(memory_start_offset..)
-            .ok_or(ProcessLoadError::InternalError)?;
-
-        // Check if the memory region is valid for the process. If a process
-        // included a fixed address for the start of RAM in its TBF header (this
-        // field is optional, processes that are position independent do not
-        // need a fixed address) then we check that we used the same address
-        // when we allocated it in RAM.
-        if let Some(fixed_memory_start) = tbf_header.get_fixed_address_ram() {
-            let actual_address = app_memory.as_ptr() as u32;
-            let expected_address = fixed_memory_start;
-            if actual_address != expected_address {
-                return Err(ProcessLoadError::MemoryAddressMismatch {
-                    actual_address,
-                    expected_address,
-                });
-            }
-        }
-
-        // Set the initial process-accessible memory to the amount specified by
-        // the context switch implementation.
-        let initial_app_brk = app_memory.as_ptr().add(min_process_memory_size);
-
-        // Set the initial allow high water mark to the start of process memory
-        // since no `allow` calls have been made yet.
-        let initial_allow_high_water_mark = app_memory.as_ptr();
-
-        // Set up initial grant region.
-        let mut kernel_memory_break = app_memory.as_mut_ptr().add(app_memory.len());
-
-        // Now that we know we have the space we can setup the grant
-        // pointers.
-        kernel_memory_break = kernel_memory_break.offset(-(grant_ptrs_offset as isize));
-
-        // This is safe today, as MPU constraints ensure that `memory_start`
-        // will always be aligned on at least a word boundary, and that
-        // memory_size will be aligned on at least a word boundary, and
-        // `grant_ptrs_offset` is a multiple of the word size. Thus,
-        // `kernel_memory_break` must be word aligned. While this is unlikely to
-        // change, it should be more proactively enforced.
-        //
-        // TODO: https://github.com/tock/tock/issues/1739
-        #[allow(clippy::cast_ptr_alignment)]
-        // Set all grant pointers to null.
-        let opts =
-            slice::from_raw_parts_mut(kernel_memory_break as *mut *const usize, grant_ptrs_num);
-        for opt in opts.iter_mut() {
-            *opt = ptr::null()
-        }
-
-        // Now that we know we have the space we can setup the memory for the
-        // upcalls.
-        kernel_memory_break = kernel_memory_break.offset(-(Self::CALLBACKS_OFFSET as isize));
-
-        // This is safe today, as MPU constraints ensure that `memory_start`
-        // will always be aligned on at least a word boundary, and that
-        // memory_size will be aligned on at least a word boundary, and
-        // `grant_ptrs_offset` is a multiple of the word size. Thus,
-        // `kernel_memory_break` must be word aligned. While this is unlikely to
-        // change, it should be more proactively enforced.
-        //
-        // TODO: https://github.com/tock/tock/issues/1739
-        #[allow(clippy::cast_ptr_alignment)]
-        // Set up ring buffer for upcalls to the process.
-        let upcall_buf =
-            slice::from_raw_parts_mut(kernel_memory_break as *mut Task, Self::CALLBACK_LEN);
-        let tasks = RingBuffer::new(upcall_buf);
-
-        // Last thing in the kernel region of process RAM is the process struct.
-        kernel_memory_break = kernel_memory_break.offset(-(Self::PROCESS_STRUCT_OFFSET as isize));
-        let process_struct_memory_location = kernel_memory_break;
-
-        // Create the Process struct in the app grant region.
-        let mut process: &mut Process<C> =
-            &mut *(process_struct_memory_location as *mut Process<'static, C>);
-
-        // Ask the kernel for a unique identifier for this process that is being
-        // created.
-        let unique_identifier = kernel.create_process_identifier();
-
-        // Save copies of these in case the app was compiled for fixed addresses
-        // for later debugging.
-        let fixed_address_flash = tbf_header.get_fixed_address_flash();
-        let fixed_address_ram = tbf_header.get_fixed_address_ram();
-
-        process
-            .app_id
-            .set(AppId::new(kernel, unique_identifier, index));
-        process.kernel = kernel;
-        process.chip = chip;
-        process.allow_high_water_mark = Cell::new(initial_allow_high_water_mark);
-        process.memory = app_memory;
-        process.header = tbf_header;
-        process.kernel_memory_break = Cell::new(kernel_memory_break);
-        process.app_break = Cell::new(initial_app_brk);
-
-        process.flash = app_flash;
-
-        process.stored_state = MapCell::new(Default::default());
-        // Mark this process as unstarted
-        process.state = ProcessStateCell::new(process.kernel);
-        process.fault_response = fault_response;
-        process.restart_count = Cell::new(0);
-
-        process.mpu_config = MapCell::new(mpu_config);
-        process.mpu_regions = [
-            Cell::new(None),
-            Cell::new(None),
-            Cell::new(None),
-            Cell::new(None),
-            Cell::new(None),
-            Cell::new(None),
-        ];
-        process.tasks = MapCell::new(tasks);
-        process.process_name = process_name.unwrap_or("");
-
-        process.debug = MapCell::new(ProcessDebug {
-            fixed_address_flash: fixed_address_flash,
-            fixed_address_ram: fixed_address_ram,
-            app_heap_start_pointer: None,
-            app_stack_start_pointer: None,
-            app_stack_min_pointer: None,
-            syscall_count: 0,
-            last_syscall: None,
-            dropped_upcall_count: 0,
-            timeslice_expiration_count: 0,
-        });
-
-        let flash_protected_size = process.header.get_protected_size() as usize;
-        let flash_app_start_addr = app_flash.as_ptr() as usize + flash_protected_size;
-
-        process.tasks.map(|tasks| {
-            tasks.enqueue(Task::FunctionCall(FunctionCall {
-                source: FunctionCallSource::Kernel,
-                pc: init_fn,
-                argument0: flash_app_start_addr,
-                argument1: process.memory.as_ptr() as usize,
-                argument2: process.memory.len() as usize,
-                argument3: process.app_break.get() as usize,
-            }));
-        });
-
-        // Handle any architecture-specific requirements for a new process.
-        //
-        // NOTE! We have to ensure that the start of process-accessible memory
-        // (`app_memory_start`) is word-aligned. Since we currently start
-        // process-accessible memory at the beginning of the allocated memory
-        // region, we trust the MPU to give us a word-aligned starting address.
-        //
-        // TODO: https://github.com/tock/tock/issues/1739
-        match process.stored_state.map(|stored_state| {
-            chip.userspace_kernel_boundary().initialize_process(
-                app_memory_start,
-                initial_app_brk,
-                stored_state,
-            )
-        }) {
-            Some(Ok(())) => {}
-            _ => {
-                if config::CONFIG.debug_load_processes {
-                    debug!(
-                        "[!] flash={:#010X}-{:#010X} process={:?} - couldn't initialize process",
-                        app_flash.as_ptr() as usize,
-                        app_flash.as_ptr() as usize + app_flash.len() - 1,
-                        process_name
-                    );
-                }
-                return Err(ProcessLoadError::InternalError);
-            }
-        };
-
-        kernel.increment_work();
-
-        // Return the process object and a remaining memory for processes slice.
-        Ok((Some(process), unused_memory))
-    }
-
-    /// Restart the process, resetting all of its state and re-initializing
-    /// it to start running.  Assumes the process is not running but is still in flash
-    /// and still has its memory region allocated to it. This implements
-    /// the mechanism of restart.
-    fn restart(&self) -> Result<(), ErrorCode> {
-        // We need a new process identifier for this process since the restarted
-        // version is in effect a new process. This is also necessary to
-        // invalidate any stored `AppId`s that point to the old version of the
-        // process. However, the process has not moved locations in the
-        // processes array, so we copy the existing index.
-        let old_index = self.app_id.get().index;
-        let new_identifier = self.kernel.create_process_identifier();
-        self.app_id
-            .set(AppId::new(self.kernel, new_identifier, old_index));
-
-        // Reset debug information that is per-execution and not per-process.
-        self.debug.map(|debug| {
-            debug.syscall_count = 0;
-            debug.last_syscall = None;
-            debug.dropped_upcall_count = 0;
-            debug.timeslice_expiration_count = 0;
-        });
-
-        // FLASH
-
-        // We are going to start this process over again, so need the init_fn
-        // location.
-        let app_flash_address = self.flash_start();
-        let init_fn = unsafe {
-            app_flash_address.offset(self.header.get_init_function_offset() as isize) as usize
-        };
-
-        // Reset MPU region configuration.
-        // TODO: ideally, this would be moved into a helper function used by both
-        // create() and reset(), but process load debugging complicates this.
-        // We just want to create new config with only flash and memory regions.
-        let mut mpu_config: <<C as Chip>::MPU as MPU>::MpuConfig = Default::default();
-        // Allocate MPU region for flash.
-        let app_mpu_flash = self.chip.mpu().allocate_region(
-            self.flash.as_ptr(),
-            self.flash.len(),
-            self.flash.len(),
-            mpu::Permissions::ReadExecuteOnly,
-            &mut mpu_config,
-        );
-        if app_mpu_flash.is_none() {
-            // We were unable to allocate an MPU region for flash. This is very
-            // unexpected since we previously ran this process. However, we
-            // return now and leave the process faulted and it will not be
-            // scheduled.
-            return Err(ErrorCode::FAIL);
-        }
-
-        // RAM
-
-        // Re-determine the minimum amount of RAM the kernel must allocate to the process
-        // based on the specific requirements of the syscall implementation.
-        let min_process_memory_size = self
-            .chip
-            .userspace_kernel_boundary()
-            .initial_process_app_brk_size();
-
-        // Recalculate initial_kernel_memory_size as was done in create()
-        let grant_ptr_size = mem::size_of::<*const usize>();
-        let grant_ptrs_num = self.kernel.get_grant_count_and_finalize();
-        let grant_ptrs_offset = grant_ptrs_num * grant_ptr_size;
-
-        let initial_kernel_memory_size =
-            grant_ptrs_offset + Self::CALLBACKS_OFFSET + Self::PROCESS_STRUCT_OFFSET;
-
-        let app_mpu_mem = self.chip.mpu().allocate_app_memory_region(
-            self.memory.as_ptr() as *const u8,
-            self.memory.len(),
-            self.memory.len(), //we want exactly as much as we had before restart
-            min_process_memory_size,
-            initial_kernel_memory_size,
-            mpu::Permissions::ReadWriteOnly,
-            &mut mpu_config,
-        );
-        let (app_mpu_mem_start, app_mpu_mem_len) = match app_mpu_mem {
-            Some((start, len)) => (start, len),
-            None => {
-                // We couldn't configure the MPU for the process. This shouldn't
-                // happen since we were able to start the process before, but at
-                // this point it is better to leave the app faulted and not
-                // schedule it.
-                return Err(ErrorCode::NOMEM);
-            }
-        };
-
-        // Reset memory pointers now that we know the layout of the process
-        // memory and know that we can configure the MPU.
-
-        // app_brk is set based on minimum syscall size above the start of
-        // memory.
-        let app_brk = app_mpu_mem_start.wrapping_add(min_process_memory_size);
-        self.app_break.set(app_brk);
-        // kernel_brk is calculated backwards from the end of memory the size of
-        // the initial kernel data structures.
-        let kernel_brk = app_mpu_mem_start
-            .wrapping_add(app_mpu_mem_len)
-            .wrapping_sub(initial_kernel_memory_size);
-        self.kernel_memory_break.set(kernel_brk);
-        // High water mark for `allow`ed memory is reset to the start of the
-        // process's memory region.
-        self.allow_high_water_mark.set(app_mpu_mem_start);
-
-        // Drop the old config and use the clean one
-        self.mpu_config.replace(mpu_config);
-
-        // Handle any architecture-specific requirements for a process when it
-        // first starts (as it would when it is new).
-        let ukb_init_process = self.stored_state.map_or(Err(()), |stored_state| unsafe {
-            self.chip.userspace_kernel_boundary().initialize_process(
-                app_mpu_mem_start,
-                app_brk,
-                stored_state,
-            )
-        });
-        match ukb_init_process {
-            Ok(()) => {}
-            Err(_) => {
-                // We couldn't initialize the architecture-specific
-                // state for this process. This shouldn't happen since
-                // the app was able to be started before, but at this
-                // point the app is no longer valid. The best thing we
-                // can do now is leave the app as still faulted and not
-                // schedule it.
-                return Err(ErrorCode::RESERVE);
-            }
-        };
-
-        // And queue up this app to be restarted.
-        let flash_protected_size = self.header.get_protected_size() as usize;
-        let flash_app_start = app_flash_address as usize + flash_protected_size;
-
-        // Mark the state as `Unstarted` for the scheduler.
-        self.state.update(State::Unstarted);
-
-        // Mark that we restarted this process.
-        self.restart_count.increment();
-
-        // Enqueue the initial function.
-        self.tasks.map(|tasks| {
-            tasks.enqueue(Task::FunctionCall(FunctionCall {
-                source: FunctionCallSource::Kernel,
-                pc: init_fn,
-                argument0: flash_app_start,
-                argument1: self.memory.as_ptr() as usize,
-                argument2: self.memory.len() as usize,
-                argument3: self.app_break.get() as usize,
-            }));
-        });
-
-        // Mark that the process is ready to run.
-        self.kernel.increment_work();
-
-        Ok(())
-    }
-
-    /// Checks if the buffer represented by the passed in base pointer and size
-    /// is within the RAM bounds currently exposed to the processes (i.e.
-    /// ending at `app_break`). If this method returns `true`, the buffer
-    /// is guaranteed to be accessible to the process and to not overlap with
-    /// the grant region.
-    fn in_app_owned_memory(&self, buf_start_addr: *const u8, size: usize) -> bool {
-        let buf_end_addr = buf_start_addr.wrapping_add(size);
-
-        buf_end_addr >= buf_start_addr
-            && buf_start_addr >= self.mem_start()
-            && buf_end_addr <= self.app_break.get()
-    }
-
-    /// Checks if the buffer represented by the passed in base pointer and size
-    /// are within the readable region of an application's flash
-    /// memory.  If this method returns true, the buffer
-    /// is guaranteed to be readable to the process.
-    fn in_app_flash_memory(&self, buf_start_addr: *const u8, size: usize) -> bool {
-        let buf_end_addr = buf_start_addr.wrapping_add(size);
-
-        buf_end_addr >= buf_start_addr
-            && buf_start_addr >= self.flash_non_protected_start()
-            && buf_end_addr <= self.flash_end()
-    }
-
-    /// Reset all `grant_ptr`s to NULL.
-    // This is safe today, as MPU constraints ensure that `mem_end` will always
-    // be aligned on at least a word boundary. While this is unlikely to
-    // change, it should be more proactively enforced.
-    //
-    // TODO: https://github.com/tock/tock/issues/1739
-    #[allow(clippy::cast_ptr_alignment)]
-    unsafe fn grant_ptrs_reset(&self) {
-        let grant_ptrs_num = self.kernel.get_grant_count_and_finalize();
-        for grant_num in 0..grant_ptrs_num {
-            let grant_num = grant_num as isize;
-            let ctr_ptr = (self.mem_end() as *mut *mut usize).offset(-(grant_num + 1));
-            write_volatile(ctr_ptr, ptr::null_mut());
-        }
-    }
-
-    /// Check if the process is active.
-    ///
-    /// "Active" is defined as the process can resume executing in the future.
-    /// This means its state in the `Process` struct is still valid, and that
-    /// the kernel could resume its execution without completely restarting and
-    /// resetting its state.
-    ///
-    /// A process is inactive if the kernel cannot resume its execution, such as
-    /// if the process faults and is in an invalid state, or if the process
-    /// explicitly exits.
-    fn is_active(&self) -> bool {
-        let current_state = self.state.get();
-        current_state != State::Terminated && current_state != State::Faulted
-    }
-=======
->>>>>>> d44dc913
 }